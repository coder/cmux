import * as fs from "fs/promises";
import * as path from "path";
<<<<<<< HEAD
import { Result, Ok, Err } from "../types/result";
import { CmuxMessage } from "../types/message";
import { Config } from "../config";
=======
import type { Result } from "../types/result";
import { Ok, Err } from "../types/result";
import type { CmuxMessage } from "../types/message";
import { getSessionDir } from "../config";
>>>>>>> 0de911c0
import { MutexMap } from "../utils/mutexMap";

/**
 * HistoryService - Manages chat history persistence and sequence numbering
 *
 * Responsibilities:
 * - Read/write chat history to disk (JSONL format)
 * - Assign sequence numbers to messages (single source of truth)
 * - Track next sequence number per workspace
 */
export class HistoryService {
  private readonly CHAT_FILE = "chat.jsonl";
  // Track next sequence number per workspace in memory
  private sequenceCounters = new Map<string, number>();
  // File operation locks per workspace to prevent race conditions
  private fileLocks = new MutexMap<string>();
  private config: Config;

  constructor(config: Config) {
    this.config = config;
  }

  private getChatHistoryPath(workspaceId: string): string {
    return path.join(this.config.getSessionDir(workspaceId), this.CHAT_FILE);
  }

  /**
   * Read raw messages from chat.jsonl (does not include partial.json)
   * Returns empty array if file doesn't exist
   * Skips malformed JSON lines to prevent data loss from corruption
   */
  private async readChatHistory(workspaceId: string): Promise<CmuxMessage[]> {
    try {
      const chatHistoryPath = this.getChatHistoryPath(workspaceId);
      const data = await fs.readFile(chatHistoryPath, "utf-8");
      const lines = data.split("\n").filter((line) => line.trim());
      const messages: CmuxMessage[] = [];

      for (let i = 0; i < lines.length; i++) {
        try {
          const message = JSON.parse(lines[i]) as CmuxMessage;
          messages.push(message);
        } catch (parseError) {
          // Skip malformed lines but log error for debugging
          console.error(
            `[HistoryService] Skipping malformed JSON at line ${i + 1} in ${workspaceId}/chat.jsonl:`,
            parseError instanceof Error ? parseError.message : String(parseError),
            "\nLine content:",
            lines[i].substring(0, 100) + (lines[i].length > 100 ? "..." : "")
          );
        }
      }

      return messages;
    } catch (error) {
      if (error && typeof error === "object" && "code" in error && error.code === "ENOENT") {
        return []; // No history yet
      }
      throw error; // Re-throw non-ENOENT errors
    }
  }

  async getHistory(workspaceId: string): Promise<Result<CmuxMessage[]>> {
    try {
      // Read chat history from disk
      // Note: partial.json is NOT merged here - it's managed by PartialService
      const messages = await this.readChatHistory(workspaceId);
      return Ok(messages);
    } catch (error) {
      const message = error instanceof Error ? error.message : String(error);
      return Err(`Failed to read history: ${message}`);
    }
  }

  /**
   * Get or initialize the next history sequence number for a workspace
   */
  private async getNextHistorySequence(workspaceId: string): Promise<number> {
    // Check if we already have it in memory
    if (this.sequenceCounters.has(workspaceId)) {
      return this.sequenceCounters.get(workspaceId)!;
    }

    // Initialize from history
    const historyResult = await this.getHistory(workspaceId);
    if (historyResult.success) {
      const messages = historyResult.data;
      // Find max history sequence number
      let maxSeqNum = -1;
      for (const msg of messages) {
        const seqNum = msg.metadata?.historySequence;
        if (seqNum !== undefined && seqNum > maxSeqNum) {
          maxSeqNum = seqNum;
        }
      }
      const nextSeqNum = maxSeqNum + 1;
      this.sequenceCounters.set(workspaceId, nextSeqNum);
      return nextSeqNum;
    }

    // No history yet, start from 0
    this.sequenceCounters.set(workspaceId, 0);
    return 0;
  }

  /**
   * Internal helper for appending to history without acquiring lock
   * Used by both appendToHistory and commitPartial to avoid deadlock
   */
  private async _appendToHistoryUnlocked(
    workspaceId: string,
    message: CmuxMessage
  ): Promise<Result<void>> {
    try {
      const workspaceDir = this.config.getSessionDir(workspaceId);
      await fs.mkdir(workspaceDir, { recursive: true });
      const historyPath = this.getChatHistoryPath(workspaceId);

      // Ensure message has a history sequence number
      if (!message.metadata) {
        // Create metadata with history sequence
        const nextSeqNum = await this.getNextHistorySequence(workspaceId);
        message.metadata = {
          historySequence: nextSeqNum,
        };
        this.sequenceCounters.set(workspaceId, nextSeqNum + 1);
      } else {
        // Message already has metadata, but may need historySequence assigned
        const existingSeqNum = message.metadata.historySequence;
        if (existingSeqNum !== undefined) {
          // Already has history sequence, update counter if needed
          const currentCounter = this.sequenceCounters.get(workspaceId) ?? 0;
          if (existingSeqNum >= currentCounter) {
            this.sequenceCounters.set(workspaceId, existingSeqNum + 1);
          }
        } else {
          // Has metadata but no historySequence, assign one
          const nextSeqNum = await this.getNextHistorySequence(workspaceId);
          message.metadata = {
            ...message.metadata,
            historySequence: nextSeqNum,
          };
          this.sequenceCounters.set(workspaceId, nextSeqNum + 1);
        }
      }

      // Store the message with workspace context
      const historyEntry = {
        ...message,
        workspaceId,
      };

      await fs.appendFile(historyPath, JSON.stringify(historyEntry) + "\n");
      return Ok(undefined);
    } catch (error) {
      const message = error instanceof Error ? error.message : String(error);
      return Err(`Failed to append to history: ${message}`);
    }
  }

  async appendToHistory(workspaceId: string, message: CmuxMessage): Promise<Result<void>> {
    return this.fileLocks.withLock(workspaceId, async () => {
      return this._appendToHistoryUnlocked(workspaceId, message);
    });
  }

  /**
   * Update an existing message in history by historySequence
   * Reads entire history, replaces the matching message, and rewrites the file
   */
  async updateHistory(workspaceId: string, message: CmuxMessage): Promise<Result<void>> {
    return this.fileLocks.withLock(workspaceId, async () => {
      try {
        const historyPath = this.getChatHistoryPath(workspaceId);

        // Read all messages
        const historyResult = await this.getHistory(workspaceId);
        if (!historyResult.success) {
          return historyResult; // Return the error
        }

        const messages = historyResult.data;
        const targetSequence = message.metadata?.historySequence;

        if (targetSequence === undefined) {
          return Err("Cannot update message without historySequence");
        }

        // Find and replace the message with matching historySequence
        let found = false;
        for (let i = 0; i < messages.length; i++) {
          if (messages[i].metadata?.historySequence === targetSequence) {
            // Preserve the historySequence, update everything else
            messages[i] = {
              ...message,
              metadata: {
                ...message.metadata,
                historySequence: targetSequence,
              },
            };
            found = true;
            break;
          }
        }

        if (!found) {
          return Err(`No message found with historySequence ${targetSequence}`);
        }

        // Rewrite entire file
        const historyEntries = messages
          .map((msg) => JSON.stringify({ ...msg, workspaceId }) + "\n")
          .join("");

        await fs.writeFile(historyPath, historyEntries);
        return Ok(undefined);
      } catch (error) {
        const message = error instanceof Error ? error.message : String(error);
        return Err(`Failed to update history: ${message}`);
      }
    });
  }

  /**
   * Truncate history after a specific message ID
   * Removes the message with the given ID and all subsequent messages
   */
  async truncateAfterMessage(workspaceId: string, messageId: string): Promise<Result<void>> {
    return this.fileLocks.withLock(workspaceId, async () => {
      try {
        const historyResult = await this.getHistory(workspaceId);
        if (!historyResult.success) {
          return historyResult;
        }

        const messages = historyResult.data;
        const messageIndex = messages.findIndex((msg) => msg.id === messageId);

        if (messageIndex === -1) {
          return Err(`Message with ID ${messageId} not found in history`);
        }

        // Keep only messages before the target message
        const truncatedMessages = messages.slice(0, messageIndex);

        // Rewrite the history file with truncated messages
        const historyPath = this.getChatHistoryPath(workspaceId);
        const historyEntries = truncatedMessages
          .map((msg) => JSON.stringify({ ...msg, workspaceId }) + "\n")
          .join("");

        await fs.writeFile(historyPath, historyEntries);

        // Update sequence counter to continue from where we truncated
        if (truncatedMessages.length > 0) {
          const lastMsg = truncatedMessages[truncatedMessages.length - 1];
          const lastSeq = lastMsg.metadata?.historySequence ?? 0;
          this.sequenceCounters.set(workspaceId, lastSeq + 1);
        } else {
          this.sequenceCounters.set(workspaceId, 0);
        }

        return Ok(undefined);
      } catch (error) {
        const message = error instanceof Error ? error.message : String(error);
        return Err(`Failed to truncate history: ${message}`);
      }
    });
  }

  async clearHistory(workspaceId: string): Promise<Result<void>> {
    return this.fileLocks.withLock(workspaceId, async () => {
      try {
        const historyPath = this.getChatHistoryPath(workspaceId);
        await fs.unlink(historyPath);
        // Reset sequence counter when clearing history
        this.sequenceCounters.set(workspaceId, 0);
        // Note: partial.json is now managed by PartialService
        return Ok(undefined);
      } catch (error) {
        if (error && typeof error === "object" && "code" in error && error.code === "ENOENT") {
          // Already cleared, reset counter anyway
          this.sequenceCounters.set(workspaceId, 0);
          return Ok(undefined);
        }
        const message = error instanceof Error ? error.message : String(error);
        return Err(`Failed to clear history: ${message}`);
      }
    });
  }
}<|MERGE_RESOLUTION|>--- conflicted
+++ resolved
@@ -1,15 +1,9 @@
 import * as fs from "fs/promises";
 import * as path from "path";
-<<<<<<< HEAD
-import { Result, Ok, Err } from "../types/result";
-import { CmuxMessage } from "../types/message";
-import { Config } from "../config";
-=======
 import type { Result } from "../types/result";
 import { Ok, Err } from "../types/result";
 import type { CmuxMessage } from "../types/message";
-import { getSessionDir } from "../config";
->>>>>>> 0de911c0
+import type { Config } from "../config";
 import { MutexMap } from "../utils/mutexMap";
 
 /**
@@ -26,7 +20,7 @@
   private sequenceCounters = new Map<string, number>();
   // File operation locks per workspace to prevent race conditions
   private fileLocks = new MutexMap<string>();
-  private config: Config;
+  private readonly config: Config;
 
   constructor(config: Config) {
     this.config = config;
