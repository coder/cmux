import assert from "@/utils/assert";
import type { BrowserWindow, IpcMain as ElectronIpcMain } from "electron";
import { spawn, spawnSync } from "child_process";
import * as fsPromises from "fs/promises";
import * as path from "path";
import type { Config, ProjectConfig } from "@/config";
import { listLocalBranches, detectDefaultTrunkBranch } from "@/git";
import { AIService } from "@/services/aiService";
import { HistoryService } from "@/services/historyService";
import { PartialService } from "@/services/partialService";
import { AgentSession } from "@/services/agentSession";
import type { MuxMessage } from "@/types/message";
import { log } from "@/services/log";
import { countTokens, countTokensBatch } from "@/utils/main/tokenizer";
import { calculateTokenStats } from "@/utils/tokens/tokenStatsCalculator";
import { IPC_CHANNELS, getChatChannel } from "@/constants/ipc-constants";
import type { SendMessageError } from "@/types/errors";
import type { SendMessageOptions, DeleteMessage } from "@/types/ipc";
import { Ok, Err } from "@/types/result";
import { validateWorkspaceName } from "@/utils/validation/workspaceValidation";
import type { WorkspaceMetadata, FrontendWorkspaceMetadata } from "@/types/workspace";
import { createBashTool } from "@/services/tools/bash";
import type { BashToolResult } from "@/types/tools";
import { secretsToRecord } from "@/types/secrets";
import { DisposableTempDir } from "@/services/tempDir";
import { InitStateManager } from "@/services/initStateManager";
import { ExtensionMetadataService } from "@/services/ExtensionMetadataService";
import { createRuntime } from "@/runtime/runtimeFactory";
import type { RuntimeConfig } from "@/types/runtime";
import { validateProjectPath } from "@/utils/pathUtils";
<<<<<<< HEAD
import { PTYService } from "@/services/ptyService";
import { TerminalServer } from "@/services/terminalServer";
import { TerminalWindowManager } from "@/services/terminalWindowManager";
import type { TerminalCreateParams, TerminalResizeParams } from "@/types/terminal";
=======
import { ExtensionMetadataService } from "@/services/ExtensionMetadataService";
import { generateWorkspaceName } from "./workspaceTitleGenerator";
>>>>>>> 3277ee8f
/**
 * IpcMain - Manages all IPC handlers and service coordination
 *
 * This class encapsulates:
 * - All ipcMain handler registration
 * - Service lifecycle management (AIService, HistoryService, PartialService, InitStateManager)
 * - Event forwarding from services to renderer
 *
 * Design:
 * - Constructor accepts only Config for dependency injection
 * - Services are created internally from Config
 * - register() accepts ipcMain and BrowserWindow for handler setup
 */
export class IpcMain {
  private readonly config: Config;
  private readonly historyService: HistoryService;
  private readonly partialService: PartialService;
  private readonly aiService: AIService;
  private readonly initStateManager: InitStateManager;
  private readonly extensionMetadata: ExtensionMetadataService;
  private readonly ptyService: PTYService;
  private readonly terminalServer: TerminalServer;
  private readonly terminalWindowManager: TerminalWindowManager;
  private readonly sessions = new Map<string, AgentSession>();
  private readonly sessionSubscriptions = new Map<
    string,
    { chat: () => void; metadata: () => void }
  >();
  private mainWindow: BrowserWindow | null = null;

  private registered = false;

  constructor(config: Config) {
    this.config = config;
    this.historyService = new HistoryService(config);
    this.partialService = new PartialService(config, this.historyService);
    this.initStateManager = new InitStateManager(config);
    this.extensionMetadata = new ExtensionMetadataService(
      path.join(config.rootDir, "extensionMetadata.json")
    );
    this.aiService = new AIService(
      config,
      this.historyService,
      this.partialService,
      this.initStateManager
    );
    this.ptyService = new PTYService();
    this.terminalServer = new TerminalServer(this.ptyService);
    this.ptyService.setTerminalServer(this.terminalServer);
    this.terminalWindowManager = new TerminalWindowManager(config);

    // Listen to AIService events to update metadata
    this.setupMetadataListeners();
  }

  /**
   * Initialize the service. Call this after construction.
   * This is separate from the constructor to support async initialization.
   */
  async initialize(): Promise<void> {
    await this.extensionMetadata.initialize();
  }

  /**
   * Setup listeners to update metadata store based on AIService events.
   * This tracks workspace recency and streaming status for VS Code extension integration.
   */
  private setupMetadataListeners(): void {
    const isObj = (v: unknown): v is Record<string, unknown> => typeof v === "object" && v !== null;
    const isWorkspaceEvent = (v: unknown): v is { workspaceId: string } =>
      isObj(v) && "workspaceId" in v && typeof v.workspaceId === "string";
    const isStreamStartEvent = (v: unknown): v is { workspaceId: string; model: string } =>
      isWorkspaceEvent(v) && "model" in v && typeof v.model === "string";

    // Update streaming status and recency on stream start
    this.aiService.on("stream-start", (data: unknown) => {
      if (isStreamStartEvent(data)) {
        // Fire and forget - don't block event handler
        void this.extensionMetadata.setStreaming(data.workspaceId, true, data.model);
      }
    });

    // Clear streaming status on stream end/abort
    this.aiService.on("stream-end", (data: unknown) => {
      if (isWorkspaceEvent(data)) {
        void this.extensionMetadata.setStreaming(data.workspaceId, false);
      }
    });

    this.aiService.on("stream-abort", (data: unknown) => {
      if (isWorkspaceEvent(data)) {
        void this.extensionMetadata.setStreaming(data.workspaceId, false);
      }
    });
  }

  /**
   * Create InitLogger that bridges to InitStateManager
   * Extracted helper to avoid duplication across workspace creation paths
   */
  private createInitLogger(workspaceId: string) {
    return {
      logStep: (message: string) => {
        this.initStateManager.appendOutput(workspaceId, message, false);
      },
      logStdout: (line: string) => {
        this.initStateManager.appendOutput(workspaceId, line, false);
      },
      logStderr: (line: string) => {
        this.initStateManager.appendOutput(workspaceId, line, true);
      },
      logComplete: (exitCode: number) => {
        void this.initStateManager.endInit(workspaceId, exitCode);
      },
    };
  }

  /**
   * Create a new workspace with AI-generated title and branch name
   * Extracted from sendMessage handler to reduce complexity
   */
  private async createWorkspaceForFirstMessage(
    message: string,
    projectPath: string,
    options: SendMessageOptions & {
      imageParts?: Array<{ url: string; mediaType: string }>;
      runtimeConfig?: RuntimeConfig;
      trunkBranch?: string;
    }
  ): Promise<
    | { success: true; workspaceId: string; metadata: FrontendWorkspaceMetadata }
    | { success: false; error: string }
  > {
    try {
      // 1. Generate workspace branch name using AI (use same model as message)
      const branchName = await generateWorkspaceName(message, options.model, this.config);

      log.debug("Generated workspace name", { branchName });

      // 2. Get trunk branch (use provided trunkBranch or auto-detect)
      const branches = await listLocalBranches(projectPath);
      const recommendedTrunk =
        options.trunkBranch ?? (await detectDefaultTrunkBranch(projectPath, branches)) ?? "main";

      // 3. Create workspace
      const finalRuntimeConfig: RuntimeConfig = options.runtimeConfig ?? {
        type: "local",
        srcBaseDir: this.config.srcDir,
      };

      const workspaceId = this.config.generateStableId();

      let runtime;
      let resolvedSrcBaseDir: string;
      try {
        runtime = createRuntime(finalRuntimeConfig);
        resolvedSrcBaseDir = await runtime.resolvePath(finalRuntimeConfig.srcBaseDir);

        if (resolvedSrcBaseDir !== finalRuntimeConfig.srcBaseDir) {
          const resolvedRuntimeConfig: RuntimeConfig = {
            ...finalRuntimeConfig,
            srcBaseDir: resolvedSrcBaseDir,
          };
          runtime = createRuntime(resolvedRuntimeConfig);
          finalRuntimeConfig.srcBaseDir = resolvedSrcBaseDir;
        }
      } catch (error) {
        const errorMsg = error instanceof Error ? error.message : String(error);
        return { success: false, error: errorMsg };
      }

      const session = this.getOrCreateSession(workspaceId);
      this.initStateManager.startInit(workspaceId, projectPath);

      const initLogger = this.createInitLogger(workspaceId);

      const createResult = await runtime.createWorkspace({
        projectPath,
        branchName,
        trunkBranch: recommendedTrunk,
        directoryName: branchName,
        initLogger,
      });

      if (!createResult.success || !createResult.workspacePath) {
        return { success: false, error: createResult.error ?? "Failed to create workspace" };
      }

      const projectName =
        projectPath.split("/").pop() ?? projectPath.split("\\").pop() ?? "unknown";

      const metadata = {
        id: workspaceId,
        name: branchName,
        projectName,
        projectPath,
        createdAt: new Date().toISOString(),
      };

      await this.config.editConfig((config) => {
        let projectConfig = config.projects.get(projectPath);
        if (!projectConfig) {
          projectConfig = { workspaces: [] };
          config.projects.set(projectPath, projectConfig);
        }
        projectConfig.workspaces.push({
          path: createResult.workspacePath!,
          id: workspaceId,
          name: branchName,
          createdAt: metadata.createdAt,
          runtimeConfig: finalRuntimeConfig,
        });
        return config;
      });

      const allMetadata = await this.config.getAllWorkspaceMetadata();
      const completeMetadata = allMetadata.find((m) => m.id === workspaceId);
      if (!completeMetadata) {
        return { success: false, error: "Failed to retrieve workspace metadata" };
      }

      session.emitMetadata(completeMetadata);

      void runtime
        .initWorkspace({
          projectPath,
          branchName,
          trunkBranch: recommendedTrunk,
          workspacePath: createResult.workspacePath,
          initLogger,
        })
        .catch((error: unknown) => {
          const errorMsg = error instanceof Error ? error.message : String(error);
          log.error(`initWorkspace failed for ${workspaceId}:`, error);
          initLogger.logStderr(`Initialization failed: ${errorMsg}`);
          initLogger.logComplete(-1);
        });

      // Send message to new workspace
      void session.sendMessage(message, options);

      return {
        success: true,
        workspaceId,
        metadata: completeMetadata,
      };
    } catch (error) {
      const errorMessage = error instanceof Error ? error.message : String(error);
      log.error("Unexpected error in createWorkspaceForFirstMessage:", error);
      return { success: false, error: `Failed to create workspace: ${errorMessage}` };
    }
  }

  private getOrCreateSession(workspaceId: string): AgentSession {
    assert(typeof workspaceId === "string", "workspaceId must be a string");
    const trimmed = workspaceId.trim();
    assert(trimmed.length > 0, "workspaceId must not be empty");

    let session = this.sessions.get(trimmed);
    if (session) {
      return session;
    }

    session = new AgentSession({
      workspaceId: trimmed,
      config: this.config,
      historyService: this.historyService,
      partialService: this.partialService,
      aiService: this.aiService,
      initStateManager: this.initStateManager,
    });

    const chatUnsubscribe = session.onChatEvent((event) => {
      if (!this.mainWindow) {
        return;
      }
      const channel = getChatChannel(event.workspaceId);
      this.mainWindow.webContents.send(channel, event.message);
    });

    const metadataUnsubscribe = session.onMetadataEvent((event) => {
      if (!this.mainWindow) {
        return;
      }
      this.mainWindow.webContents.send(IPC_CHANNELS.WORKSPACE_METADATA, {
        workspaceId: event.workspaceId,
        metadata: event.metadata,
      });
    });

    this.sessions.set(trimmed, session);
    this.sessionSubscriptions.set(trimmed, {
      chat: chatUnsubscribe,
      metadata: metadataUnsubscribe,
    });

    return session;
  }

  private disposeSession(workspaceId: string): void {
    const session = this.sessions.get(workspaceId);
    if (!session) {
      return;
    }

    const subscriptions = this.sessionSubscriptions.get(workspaceId);
    if (subscriptions) {
      subscriptions.chat();
      subscriptions.metadata();
      this.sessionSubscriptions.delete(workspaceId);
    }

    session.dispose();
    this.sessions.delete(workspaceId);
  }

  /**
   * Register all IPC handlers and setup event forwarding
   * @param ipcMain - Electron's ipcMain module
   * @param mainWindow - The main BrowserWindow for sending events
   */
  async register(ipcMain: ElectronIpcMain, mainWindow: BrowserWindow): Promise<void> {
    // Always update the window reference (windows can be recreated on macOS)
    this.mainWindow = mainWindow;

    // Skip registration if handlers are already registered
    // This prevents "handler already registered" errors when windows are recreated
    if (this.registered) {
      return;
    }

    // Start terminal server
    await this.terminalServer.start();

    this.registerWindowHandlers(ipcMain);
    this.registerTokenizerHandlers(ipcMain);
    this.registerWorkspaceHandlers(ipcMain);
    this.registerProviderHandlers(ipcMain);
    this.registerProjectHandlers(ipcMain);
    this.registerTerminalHandlers(ipcMain);
    this.registerSubscriptionHandlers(ipcMain);
    this.registered = true;
  }

  private registerWindowHandlers(ipcMain: ElectronIpcMain): void {
    ipcMain.handle(IPC_CHANNELS.WINDOW_SET_TITLE, (_event, title: string) => {
      if (!this.mainWindow) return;
      this.mainWindow.setTitle(title);
    });
  }

  private registerTokenizerHandlers(ipcMain: ElectronIpcMain): void {
    ipcMain.handle(
      IPC_CHANNELS.TOKENIZER_COUNT_TOKENS,
      async (_event, model: string, input: string) => {
        assert(
          typeof model === "string" && model.length > 0,
          "Tokenizer countTokens requires model name"
        );
        assert(typeof input === "string", "Tokenizer countTokens requires text");
        return countTokens(model, input);
      }
    );

    ipcMain.handle(
      IPC_CHANNELS.TOKENIZER_COUNT_TOKENS_BATCH,
      async (_event, model: string, texts: unknown[]) => {
        assert(
          typeof model === "string" && model.length > 0,
          "Tokenizer countTokensBatch requires model name"
        );
        assert(Array.isArray(texts), "Tokenizer countTokensBatch requires an array of strings");
        return countTokensBatch(model, texts as string[]);
      }
    );

    ipcMain.handle(
      IPC_CHANNELS.TOKENIZER_CALCULATE_STATS,
      async (_event, messages: MuxMessage[], model: string) => {
        assert(Array.isArray(messages), "Tokenizer IPC requires an array of messages");
        assert(typeof model === "string" && model.length > 0, "Tokenizer IPC requires model name");

        try {
          return await calculateTokenStats(messages, model);
        } catch (error) {
          log.error("[IpcMain] Token stats calculation failed", error);
          throw error;
        }
      }
    );
  }

  private registerWorkspaceHandlers(ipcMain: ElectronIpcMain): void {
    ipcMain.handle(
      IPC_CHANNELS.WORKSPACE_CREATE,
      async (
        _event,
        projectPath: string,
        branchName: string,
        trunkBranch: string,
        runtimeConfig?: RuntimeConfig
      ) => {
        // Validate workspace name
        const validation = validateWorkspaceName(branchName);
        if (!validation.valid) {
          return { success: false, error: validation.error };
        }

        if (typeof trunkBranch !== "string" || trunkBranch.trim().length === 0) {
          return { success: false, error: "Trunk branch is required" };
        }

        const normalizedTrunkBranch = trunkBranch.trim();

        // Generate stable workspace ID (stored in config, not used for directory name)
        const workspaceId = this.config.generateStableId();

        // Create runtime for workspace creation (defaults to local with srcDir as base)
        const finalRuntimeConfig: RuntimeConfig = runtimeConfig ?? {
          type: "local",
          srcBaseDir: this.config.srcDir,
        };

        // Create temporary runtime to resolve srcBaseDir path
        // This allows tilde paths to work for both local and SSH runtimes
        let runtime;
        let resolvedSrcBaseDir: string;
        try {
          runtime = createRuntime(finalRuntimeConfig);

          // Resolve srcBaseDir to absolute path (expanding tildes, etc.)
          resolvedSrcBaseDir = await runtime.resolvePath(finalRuntimeConfig.srcBaseDir);

          // If path was resolved to something different, recreate runtime with resolved path
          if (resolvedSrcBaseDir !== finalRuntimeConfig.srcBaseDir) {
            const resolvedRuntimeConfig: RuntimeConfig = {
              ...finalRuntimeConfig,
              srcBaseDir: resolvedSrcBaseDir,
            };
            runtime = createRuntime(resolvedRuntimeConfig);
            // Update finalRuntimeConfig to store resolved path in config
            finalRuntimeConfig.srcBaseDir = resolvedSrcBaseDir;
          }
        } catch (error) {
          const errorMsg = error instanceof Error ? error.message : String(error);
          return { success: false, error: errorMsg };
        }

        // Create session BEFORE starting init so events can be forwarded
        const session = this.getOrCreateSession(workspaceId);

        // Start init tracking (creates in-memory state + emits init-start event)
        // This MUST complete before workspace creation returns so replayInit() finds state
        this.initStateManager.startInit(workspaceId, projectPath);

        const initLogger = this.createInitLogger(workspaceId);

        // Phase 1: Create workspace structure (FAST - returns immediately)
        const createResult = await runtime.createWorkspace({
          projectPath,
          branchName,
          trunkBranch: normalizedTrunkBranch,
          directoryName: branchName, // Use branch name as directory name
          initLogger,
        });

        if (!createResult.success || !createResult.workspacePath) {
          return { success: false, error: createResult.error ?? "Failed to create workspace" };
        }

        const projectName =
          projectPath.split("/").pop() ?? projectPath.split("\\").pop() ?? "unknown";

        // Initialize workspace metadata with stable ID and name
        const metadata = {
          id: workspaceId,
          name: branchName, // Name is separate from ID
          projectName,
          projectPath, // Full project path for computing worktree path
          createdAt: new Date().toISOString(),
        };
        // Note: metadata.json no longer written - config is the only source of truth

        // Update config to include the new workspace (with full metadata)
        this.config.editConfig((config) => {
          let projectConfig = config.projects.get(projectPath);
          if (!projectConfig) {
            // Create project config if it doesn't exist
            projectConfig = {
              workspaces: [],
            };
            config.projects.set(projectPath, projectConfig);
          }
          // Add workspace to project config with full metadata
          projectConfig.workspaces.push({
            path: createResult.workspacePath!,
            id: workspaceId,
            name: branchName,
            createdAt: metadata.createdAt,
            runtimeConfig: finalRuntimeConfig, // Save runtime config for exec operations
          });
          return config;
        });

        // No longer creating symlinks - directory name IS the workspace name

        // Get complete metadata from config (includes paths)
        const allMetadata = await this.config.getAllWorkspaceMetadata();
        const completeMetadata = allMetadata.find((m) => m.id === workspaceId);
        if (!completeMetadata) {
          return { success: false, error: "Failed to retrieve workspace metadata" };
        }

        // Emit metadata event for new workspace (session already created above)
        session.emitMetadata(completeMetadata);

        // Phase 2: Initialize workspace asynchronously (SLOW - runs in background)
        // This streams progress via initLogger and doesn't block the IPC return
        void runtime
          .initWorkspace({
            projectPath,
            branchName,
            trunkBranch: normalizedTrunkBranch,
            workspacePath: createResult.workspacePath,
            initLogger,
          })
          .catch((error: unknown) => {
            const errorMsg = error instanceof Error ? error.message : String(error);
            log.error(`initWorkspace failed for ${workspaceId}:`, error);
            initLogger.logStderr(`Initialization failed: ${errorMsg}`);
            initLogger.logComplete(-1);
          });

        // Return immediately - init streams separately via initLogger events
        return {
          success: true,
          metadata: completeMetadata,
        };
      }
    );

    ipcMain.handle(
      IPC_CHANNELS.WORKSPACE_REMOVE,
      async (_event, workspaceId: string, options?: { force?: boolean }) => {
        return this.removeWorkspaceInternal(workspaceId, { force: options?.force ?? false });
      }
    );

    ipcMain.handle(
      IPC_CHANNELS.WORKSPACE_RENAME,
      async (_event, workspaceId: string, newName: string) => {
        try {
          // Block rename during active streaming to prevent race conditions
          // (bash processes would have stale cwd, system message would be wrong)
          if (this.aiService.isStreaming(workspaceId)) {
            return Err(
              "Cannot rename workspace while AI stream is active. Please wait for the stream to complete."
            );
          }

          // Validate workspace name
          const validation = validateWorkspaceName(newName);
          if (!validation.valid) {
            return Err(validation.error ?? "Invalid workspace name");
          }

          // Get current metadata
          const metadataResult = await this.aiService.getWorkspaceMetadata(workspaceId);
          if (!metadataResult.success) {
            return Err(`Failed to get workspace metadata: ${metadataResult.error}`);
          }
          const oldMetadata = metadataResult.data;
          const oldName = oldMetadata.name;

          // If renaming to itself, just return success (no-op)
          if (newName === oldName) {
            return Ok({ newWorkspaceId: workspaceId });
          }

          // Check if new name collides with existing workspace name or ID
          const allWorkspaces = await this.config.getAllWorkspaceMetadata();
          const collision = allWorkspaces.find(
            (ws) => (ws.name === newName || ws.id === newName) && ws.id !== workspaceId
          );
          if (collision) {
            return Err(`Workspace with name "${newName}" already exists`);
          }

          // Find project path from config
          const workspace = this.config.findWorkspace(workspaceId);
          if (!workspace) {
            return Err("Failed to find workspace in config");
          }
          const { projectPath } = workspace;

          // Create runtime instance for this workspace
          // For local runtimes, workdir should be srcDir, not the individual workspace path
          const runtime = createRuntime(
            oldMetadata.runtimeConfig ?? { type: "local", srcBaseDir: this.config.srcDir }
          );

          // Delegate rename to runtime (handles both local and SSH)
          // Runtime computes workspace paths internally from workdir + projectPath + workspace names
          const renameResult = await runtime.renameWorkspace(projectPath, oldName, newName);

          if (!renameResult.success) {
            return Err(renameResult.error);
          }

          const { oldPath, newPath } = renameResult;

          // Update config with new name and path
          this.config.editConfig((config) => {
            const projectConfig = config.projects.get(projectPath);
            if (projectConfig) {
              const workspaceEntry = projectConfig.workspaces.find((w) => w.path === oldPath);
              if (workspaceEntry) {
                workspaceEntry.name = newName;
                workspaceEntry.path = newPath; // Update path to reflect new directory name

                // Note: We don't need to update runtimeConfig.srcBaseDir on rename
                // because srcBaseDir is the base directory, not the individual workspace path
                // The workspace path is computed dynamically via runtime.getWorkspacePath()
              }
            }
            return config;
          });

          // Get updated metadata from config (includes updated name and paths)
          const allMetadata = await this.config.getAllWorkspaceMetadata();
          const updatedMetadata = allMetadata.find((m) => m.id === workspaceId);
          if (!updatedMetadata) {
            return Err("Failed to retrieve updated workspace metadata");
          }

          // Emit metadata event with updated metadata (same workspace ID)
          const session = this.sessions.get(workspaceId);
          if (session) {
            session.emitMetadata(updatedMetadata);
          } else if (this.mainWindow) {
            this.mainWindow.webContents.send(IPC_CHANNELS.WORKSPACE_METADATA, {
              workspaceId,
              metadata: updatedMetadata,
            });
          }

          return Ok({ newWorkspaceId: workspaceId });
        } catch (error) {
          const message = error instanceof Error ? error.message : String(error);
          return Err(`Failed to rename workspace: ${message}`);
        }
      }
    );

    ipcMain.handle(
      IPC_CHANNELS.WORKSPACE_FORK,
      async (_event, sourceWorkspaceId: string, newName: string) => {
        try {
          // Validate new workspace name
          const validation = validateWorkspaceName(newName);
          if (!validation.valid) {
            return { success: false, error: validation.error };
          }

          // If streaming, commit the partial response to history first
          // This preserves the streamed content in both workspaces
          if (this.aiService.isStreaming(sourceWorkspaceId)) {
            await this.partialService.commitToHistory(sourceWorkspaceId);
          }

          // Get source workspace metadata
          const sourceMetadataResult = await this.aiService.getWorkspaceMetadata(sourceWorkspaceId);
          if (!sourceMetadataResult.success) {
            return {
              success: false,
              error: `Failed to get source workspace metadata: ${sourceMetadataResult.error}`,
            };
          }
          const sourceMetadata = sourceMetadataResult.data;
          const foundProjectPath = sourceMetadata.projectPath;
          const projectName = sourceMetadata.projectName;

          // Create runtime for source workspace
          const sourceRuntimeConfig = sourceMetadata.runtimeConfig ?? {
            type: "local",
            srcBaseDir: this.config.srcDir,
          };
          const runtime = createRuntime(sourceRuntimeConfig);

          // Generate stable workspace ID for the new workspace
          const newWorkspaceId = this.config.generateStableId();

          // Create session BEFORE forking so init events can be forwarded
          const session = this.getOrCreateSession(newWorkspaceId);

          // Start init tracking
          this.initStateManager.startInit(newWorkspaceId, foundProjectPath);

          const initLogger = this.createInitLogger(newWorkspaceId);

          // Delegate fork operation to runtime
          const forkResult = await runtime.forkWorkspace({
            projectPath: foundProjectPath,
            sourceWorkspaceName: sourceMetadata.name,
            newWorkspaceName: newName,
            initLogger,
          });

          if (!forkResult.success) {
            return { success: false, error: forkResult.error };
          }

          // Copy session files (chat.jsonl, partial.json) - local backend operation
          const sourceSessionDir = this.config.getSessionDir(sourceWorkspaceId);
          const newSessionDir = this.config.getSessionDir(newWorkspaceId);

          try {
            await fsPromises.mkdir(newSessionDir, { recursive: true });

            // Copy chat.jsonl if it exists
            const sourceChatPath = path.join(sourceSessionDir, "chat.jsonl");
            const newChatPath = path.join(newSessionDir, "chat.jsonl");
            try {
              await fsPromises.copyFile(sourceChatPath, newChatPath);
            } catch (error) {
              if (
                !(error && typeof error === "object" && "code" in error && error.code === "ENOENT")
              ) {
                throw error;
              }
            }

            // Copy partial.json if it exists
            const sourcePartialPath = path.join(sourceSessionDir, "partial.json");
            const newPartialPath = path.join(newSessionDir, "partial.json");
            try {
              await fsPromises.copyFile(sourcePartialPath, newPartialPath);
            } catch (error) {
              if (
                !(error && typeof error === "object" && "code" in error && error.code === "ENOENT")
              ) {
                throw error;
              }
            }
          } catch (copyError) {
            // If copy fails, clean up everything we created
            await runtime.deleteWorkspace(foundProjectPath, newName, true);
            try {
              await fsPromises.rm(newSessionDir, { recursive: true, force: true });
            } catch (cleanupError) {
              log.error(`Failed to clean up session dir ${newSessionDir}:`, cleanupError);
            }
            const message = copyError instanceof Error ? copyError.message : String(copyError);
            return { success: false, error: `Failed to copy chat history: ${message}` };
          }

          // Initialize workspace metadata
          const metadata: WorkspaceMetadata = {
            id: newWorkspaceId,
            name: newName,
            projectName,
            projectPath: foundProjectPath,
            createdAt: new Date().toISOString(),
            runtimeConfig: sourceRuntimeConfig,
          };

          // Write metadata to config.json
          this.config.addWorkspace(foundProjectPath, metadata);

          // Emit metadata event
          session.emitMetadata(metadata);

          return {
            success: true,
            metadata,
            projectPath: foundProjectPath,
          };
        } catch (error) {
          const message = error instanceof Error ? error.message : String(error);
          return { success: false, error: `Failed to fork workspace: ${message}` };
        }
      }
    );

    ipcMain.handle(IPC_CHANNELS.WORKSPACE_LIST, () => {
      try {
        // getAllWorkspaceMetadata now returns complete metadata with paths
        return this.config.getAllWorkspaceMetadata();
      } catch (error) {
        console.error("Failed to list workspaces:", error);
        return [];
      }
    });

    ipcMain.handle(IPC_CHANNELS.WORKSPACE_GET_INFO, async (_event, workspaceId: string) => {
      // Get complete metadata from config (includes paths)
      const allMetadata = await this.config.getAllWorkspaceMetadata();
      const metadata = allMetadata.find((m) => m.id === workspaceId);

      // Regenerate title/branch if missing (robust to errors/restarts)
      if (metadata && !metadata.name) {
        log.info(`Workspace ${workspaceId} missing title or branch name, regenerating...`);
        try {
          const historyResult = await this.historyService.getHistory(workspaceId);
          if (!historyResult.success) {
            log.error(`Failed to load history for workspace ${workspaceId}:`, historyResult.error);
            return metadata;
          }

          const firstUserMessage = historyResult.data.find((m: MuxMessage) => m.role === "user");

          if (firstUserMessage) {
            // Extract text content from message parts
            const textParts = firstUserMessage.parts.filter((p) => p.type === "text");
            const messageText = textParts.map((p) => p.text).join(" ");

            if (messageText.trim()) {
              const branchName = await generateWorkspaceName(
                messageText,
                "anthropic:claude-sonnet-4-5", // Use reasonable default model
                this.config
              );

              // Update config with regenerated name
              await this.config.updateWorkspaceMetadata(workspaceId, {
                name: branchName,
              });

              // Return updated metadata
              metadata.name = branchName;
              log.info(`Regenerated workspace name: ${branchName}`);
            }
          }
        } catch (error) {
          log.error(`Failed to regenerate workspace names for ${workspaceId}:`, error);
        }
      }

      return metadata ?? null;
    });

    ipcMain.handle(
      IPC_CHANNELS.WORKSPACE_SEND_MESSAGE,
      async (
        _event,
        workspaceId: string | null,
        message: string,
        options?: SendMessageOptions & {
          imageParts?: Array<{ url: string; mediaType: string }>;
          runtimeConfig?: RuntimeConfig;
          projectPath?: string;
          trunkBranch?: string;
        }
      ) => {
        // If workspaceId is null, create a new workspace first (lazy creation)
        if (workspaceId === null) {
          if (!options?.projectPath) {
            return { success: false, error: "projectPath is required when workspaceId is null" };
          }

          log.debug("sendMessage handler: Creating workspace for first message", {
            projectPath: options.projectPath,
            messagePreview: message.substring(0, 50),
          });

          return await this.createWorkspaceForFirstMessage(message, options.projectPath, options);
        }

        // Normal path: workspace already exists
        log.debug("sendMessage handler: Received", {
          workspaceId,
          messagePreview: message.substring(0, 50),
          mode: options?.mode,
          options,
        });
        try {
          const session = this.getOrCreateSession(workspaceId);
          const result = await session.sendMessage(message, options);
          if (!result.success) {
            log.error("sendMessage handler: session returned error", {
              workspaceId,
              error: result.error,
            });
          }
          return result;
        } catch (error) {
          const errorMessage =
            error instanceof Error ? error.message : JSON.stringify(error, null, 2);
          log.error("Unexpected error in sendMessage handler:", error);
          const sendError: SendMessageError = {
            type: "unknown",
            raw: `Failed to send message: ${errorMessage}`,
          };
          return { success: false, error: sendError };
        }
      }
    );

    ipcMain.handle(
      IPC_CHANNELS.WORKSPACE_RESUME_STREAM,
      async (_event, workspaceId: string, options: SendMessageOptions) => {
        log.debug("resumeStream handler: Received", {
          workspaceId,
          options,
        });
        try {
          const session = this.getOrCreateSession(workspaceId);
          const result = await session.resumeStream(options);
          if (!result.success) {
            log.error("resumeStream handler: session returned error", {
              workspaceId,
              error: result.error,
            });
          }
          return result;
        } catch (error) {
          // Convert to SendMessageError for typed error handling
          const errorMessage = error instanceof Error ? error.message : String(error);
          log.error("Unexpected error in resumeStream handler:", error);
          const sendError: SendMessageError = {
            type: "unknown",
            raw: `Failed to resume stream: ${errorMessage}`,
          };
          return { success: false, error: sendError };
        }
      }
    );

    ipcMain.handle(
      IPC_CHANNELS.WORKSPACE_INTERRUPT_STREAM,
      async (_event, workspaceId: string, options?: { abandonPartial?: boolean }) => {
        log.debug("interruptStream handler: Received", { workspaceId, options });
        try {
          const session = this.getOrCreateSession(workspaceId);
          const stopResult = await session.interruptStream();
          if (!stopResult.success) {
            log.error("Failed to stop stream:", stopResult.error);
            return { success: false, error: stopResult.error };
          }

          // If abandonPartial is true, delete the partial instead of committing it
          if (options?.abandonPartial) {
            log.debug("Abandoning partial for workspace:", workspaceId);
            await this.partialService.deletePartial(workspaceId);
          }

          return { success: true, data: undefined };
        } catch (error) {
          const errorMessage = error instanceof Error ? error.message : String(error);
          log.error("Unexpected error in interruptStream handler:", error);
          return { success: false, error: `Failed to interrupt stream: ${errorMessage}` };
        }
      }
    );

    ipcMain.handle(
      IPC_CHANNELS.WORKSPACE_TRUNCATE_HISTORY,
      async (_event, workspaceId: string, percentage?: number) => {
        // Block truncate if there's an active stream
        // User must press Esc first to stop stream and commit partial to history
        if (this.aiService.isStreaming(workspaceId)) {
          return {
            success: false,
            error:
              "Cannot truncate history while stream is active. Press Esc to stop the stream first.",
          };
        }

        // Truncate chat.jsonl (only operates on committed history)
        // Note: partial.json is NOT touched here - it has its own lifecycle
        // Interrupted messages are committed to history by stream-abort handler
        const truncateResult = await this.historyService.truncateHistory(
          workspaceId,
          percentage ?? 1.0
        );
        if (!truncateResult.success) {
          return { success: false, error: truncateResult.error };
        }

        // Send DeleteMessage event to frontend with deleted historySequence numbers
        const deletedSequences = truncateResult.data;
        if (deletedSequences.length > 0 && this.mainWindow) {
          const deleteMessage: DeleteMessage = {
            type: "delete",
            historySequences: deletedSequences,
          };
          this.mainWindow.webContents.send(getChatChannel(workspaceId), deleteMessage);
        }

        return { success: true, data: undefined };
      }
    );

    ipcMain.handle(
      IPC_CHANNELS.WORKSPACE_REPLACE_HISTORY,
      async (_event, workspaceId: string, summaryMessage: MuxMessage) => {
        // Block replace if there's an active stream, UNLESS this is a compacted message
        // (which is called from stream-end handler before stream cleanup completes)
        const isCompaction = summaryMessage.metadata?.compacted === true;
        if (!isCompaction && this.aiService.isStreaming(workspaceId)) {
          return Err(
            "Cannot replace history while stream is active. Press Esc to stop the stream first."
          );
        }

        try {
          // Get all existing messages to collect their historySequence numbers
          const historyResult = await this.historyService.getHistory(workspaceId);
          const deletedSequences = historyResult.success
            ? historyResult.data
                .map((msg) => msg.metadata?.historySequence ?? -1)
                .filter((s) => s >= 0)
            : [];

          // Clear entire history
          const clearResult = await this.historyService.clearHistory(workspaceId);
          if (!clearResult.success) {
            return Err(`Failed to clear history: ${clearResult.error}`);
          }

          // Append the summary message to history (gets historySequence assigned by backend)
          // Frontend provides the message with all metadata (compacted, timestamp, etc.)
          const appendResult = await this.historyService.appendToHistory(
            workspaceId,
            summaryMessage
          );
          if (!appendResult.success) {
            return Err(`Failed to append summary: ${appendResult.error}`);
          }

          // Send delete event to frontend for all old messages
          if (deletedSequences.length > 0 && this.mainWindow) {
            const deleteMessage: DeleteMessage = {
              type: "delete",
              historySequences: deletedSequences,
            };
            this.mainWindow.webContents.send(getChatChannel(workspaceId), deleteMessage);
          }

          // Send the new summary message to frontend
          if (this.mainWindow) {
            this.mainWindow.webContents.send(getChatChannel(workspaceId), summaryMessage);
          }

          return Ok(undefined);
        } catch (error) {
          const message = error instanceof Error ? error.message : String(error);
          return Err(`Failed to replace history: ${message}`);
        }
      }
    );

    ipcMain.handle(
      IPC_CHANNELS.WORKSPACE_EXECUTE_BASH,
      async (
        _event,
        workspaceId: string,
        script: string,
        options?: {
          timeout_secs?: number;
          niceness?: number;
        }
      ) => {
        try {
          // Get workspace metadata
          const metadataResult = await this.aiService.getWorkspaceMetadata(workspaceId);
          if (!metadataResult.success) {
            return Err(`Failed to get workspace metadata: ${metadataResult.error}`);
          }

          const metadata = metadataResult.data;

          // Get actual workspace path from config (handles both legacy and new format)
          // Legacy workspaces: path stored in config doesn't match computed path
          // New workspaces: path can be computed, but config is still source of truth
          const workspace = this.config.findWorkspace(workspaceId);
          if (!workspace) {
            return Err(`Workspace ${workspaceId} not found in config`);
          }

          // Load project secrets
          const projectSecrets = this.config.getProjectSecrets(metadata.projectPath);

          // Create scoped temp directory for this IPC call
          using tempDir = new DisposableTempDir("cmux-ipc-bash");

          // Create runtime and compute workspace path
          // Runtime owns the path computation logic
          const runtimeConfig = metadata.runtimeConfig ?? {
            type: "local" as const,
            srcBaseDir: this.config.srcDir,
          };
          const runtime = createRuntime(runtimeConfig);
          const workspacePath = runtime.getWorkspacePath(metadata.projectPath, metadata.name);

          // Create bash tool with workspace's cwd and secrets
          // All IPC bash calls are from UI (background operations) - use truncate to avoid temp file spam
          // No init wait needed - IPC calls are user-initiated, not AI tool use
          const bashTool = createBashTool({
            cwd: workspacePath, // Bash executes in the workspace directory
            runtime,
            secrets: secretsToRecord(projectSecrets),
            niceness: options?.niceness,
            runtimeTempDir: tempDir.path,
            overflow_policy: "truncate",
          });

          // Execute the script with provided options
          const result = (await bashTool.execute!(
            {
              script,
              timeout_secs: options?.timeout_secs ?? 120,
            },
            {
              toolCallId: `bash-${Date.now()}`,
              messages: [],
            }
          )) as BashToolResult;

          return Ok(result);
        } catch (error) {
          const message = error instanceof Error ? error.message : String(error);
          return Err(`Failed to execute bash command: ${message}`);
        }
      }
    );

    ipcMain.handle(IPC_CHANNELS.WORKSPACE_OPEN_TERMINAL, async (_event, workspacePath: string) => {
      try {
        if (process.platform === "darwin") {
          // macOS - try Ghostty first, fallback to Terminal.app
          const terminal = await this.findAvailableCommand(["ghostty", "terminal"]);
          if (terminal === "ghostty") {
            // Match main: pass workspacePath to 'open -a Ghostty' to avoid regressions
            const cmd = "open";
            const args = ["-a", "Ghostty", workspacePath];
            log.info(`Opening terminal: ${cmd} ${args.join(" ")}`);
            const child = spawn(cmd, args, {
              detached: true,
              stdio: "ignore",
            });
            child.unref();
          } else {
            // Terminal.app opens in the directory when passed as argument
            const cmd = "open";
            const args = ["-a", "Terminal", workspacePath];
            log.info(`Opening terminal: ${cmd} ${args.join(" ")}`);
            const child = spawn(cmd, args, {
              detached: true,
              stdio: "ignore",
            });
            child.unref();
          }
        } else if (process.platform === "win32") {
          // Windows
          const cmd = "cmd";
          const args = ["/c", "start", "cmd", "/K", "cd", "/D", workspacePath];
          log.info(`Opening terminal: ${cmd} ${args.join(" ")}`);
          const child = spawn(cmd, args, {
            detached: true,
            shell: true,
            stdio: "ignore",
          });
          child.unref();
        } else {
          // Linux - try terminal emulators in order of preference
          // x-terminal-emulator is checked first as it respects user's system-wide preference
          const terminals = [
            { cmd: "x-terminal-emulator", args: [], cwd: workspacePath },
            { cmd: "ghostty", args: ["--working-directory=" + workspacePath] },
            { cmd: "alacritty", args: ["--working-directory", workspacePath] },
            { cmd: "kitty", args: ["--directory", workspacePath] },
            { cmd: "wezterm", args: ["start", "--cwd", workspacePath] },
            { cmd: "gnome-terminal", args: ["--working-directory", workspacePath] },
            { cmd: "konsole", args: ["--workdir", workspacePath] },
            { cmd: "xfce4-terminal", args: ["--working-directory", workspacePath] },
            { cmd: "xterm", args: [], cwd: workspacePath },
          ];

          const availableTerminal = await this.findAvailableTerminal(terminals);

          if (availableTerminal) {
            const cwdInfo = availableTerminal.cwd ? ` (cwd: ${availableTerminal.cwd})` : "";
            log.info(
              `Opening terminal: ${availableTerminal.cmd} ${availableTerminal.args.join(" ")}${cwdInfo}`
            );
            const child = spawn(availableTerminal.cmd, availableTerminal.args, {
              cwd: availableTerminal.cwd ?? workspacePath,
              detached: true,
              stdio: "ignore",
            });
            child.unref();
          } else {
            log.error(
              "No terminal emulator found. Tried: " + terminals.map((t) => t.cmd).join(", ")
            );
          }
        }
      } catch (error) {
        const message = error instanceof Error ? error.message : String(error);
        log.error(`Failed to open terminal: ${message}`);
      }
    });

    // Debug IPC - only for testing
    ipcMain.handle(
      IPC_CHANNELS.DEBUG_TRIGGER_STREAM_ERROR,
      (_event, workspaceId: string, errorMessage: string) => {
        try {
          // eslint-disable-next-line @typescript-eslint/dot-notation -- accessing private member for testing
          const triggered = this.aiService["streamManager"].debugTriggerStreamError(
            workspaceId,
            errorMessage
          );
          return { success: triggered };
        } catch (error) {
          const message = error instanceof Error ? error.message : String(error);
          log.error(`Failed to trigger stream error: ${message}`);
          return { success: false, error: message };
        }
      }
    );
  }

  /**
   * Internal workspace removal logic shared by both force and non-force deletion
   */
  private async removeWorkspaceInternal(
    workspaceId: string,
    options: { force: boolean }
  ): Promise<{ success: boolean; error?: string }> {
    try {
      // Get workspace metadata
      const metadataResult = await this.aiService.getWorkspaceMetadata(workspaceId);
      if (!metadataResult.success) {
        // If metadata doesn't exist, workspace is already gone - consider it success
        log.info(`Workspace ${workspaceId} metadata not found, considering removal successful`);
        return { success: true };
      }
      const metadata = metadataResult.data;

      // Get workspace from config to get projectPath
      const workspace = this.config.findWorkspace(workspaceId);
      if (!workspace) {
        log.info(`Workspace ${workspaceId} metadata exists but not found in config`);
        return { success: true }; // Consider it already removed
      }
      const { projectPath, workspacePath } = workspace;

      // Create runtime instance for this workspace
      // For local runtimes, workdir should be srcDir, not the individual workspace path
      const runtime = createRuntime(
        metadata.runtimeConfig ?? { type: "local", srcBaseDir: this.config.srcDir }
      );

      // Delegate deletion to runtime - it handles all path computation, existence checks, and pruning
      const deleteResult = await runtime.deleteWorkspace(projectPath, metadata.name, options.force);

      if (!deleteResult.success) {
        // Real error (e.g., dirty workspace without force) - return it
        return { success: false, error: deleteResult.error };
      }

      // Remove the workspace from AI service
      const aiResult = await this.aiService.deleteWorkspace(workspaceId);
      if (!aiResult.success) {
        return { success: false, error: aiResult.error };
      }

      // Update config to remove the workspace from all projects
      const projectsConfig = this.config.loadConfigOrDefault();
      let configUpdated = false;
      for (const [_projectPath, projectConfig] of projectsConfig.projects.entries()) {
        const initialCount = projectConfig.workspaces.length;
        projectConfig.workspaces = projectConfig.workspaces.filter((w) => w.path !== workspacePath);
        if (projectConfig.workspaces.length < initialCount) {
          configUpdated = true;
        }
      }
      if (configUpdated) {
        this.config.saveConfig(projectsConfig);
      }

      // Emit metadata event for workspace removal (with null metadata to indicate deletion)
      const existingSession = this.sessions.get(workspaceId);
      if (existingSession) {
        existingSession.emitMetadata(null);
      } else if (this.mainWindow) {
        this.mainWindow.webContents.send(IPC_CHANNELS.WORKSPACE_METADATA, {
          workspaceId,
          metadata: null,
        });
      }

      this.disposeSession(workspaceId);

      return { success: true };
    } catch (error) {
      const message = error instanceof Error ? error.message : String(error);
      return { success: false, error: `Failed to remove workspace: ${message}` };
    }
  }

  private registerProviderHandlers(ipcMain: ElectronIpcMain): void {
    ipcMain.handle(
      IPC_CHANNELS.PROVIDERS_SET_CONFIG,
      (_event, provider: string, keyPath: string[], value: string) => {
        try {
          // Load current providers config or create empty
          const providersConfig = this.config.loadProvidersConfig() ?? {};

          // Ensure provider exists
          if (!providersConfig[provider]) {
            providersConfig[provider] = {};
          }

          // Set nested property value
          let current = providersConfig[provider] as Record<string, unknown>;
          for (let i = 0; i < keyPath.length - 1; i++) {
            const key = keyPath[i];
            if (!(key in current) || typeof current[key] !== "object" || current[key] === null) {
              current[key] = {};
            }
            current = current[key] as Record<string, unknown>;
          }

          if (keyPath.length > 0) {
            current[keyPath[keyPath.length - 1]] = value;
          }

          // Save updated config
          this.config.saveProvidersConfig(providersConfig);

          return { success: true, data: undefined };
        } catch (error) {
          const message = error instanceof Error ? error.message : String(error);
          return { success: false, error: `Failed to set provider config: ${message}` };
        }
      }
    );

    ipcMain.handle(IPC_CHANNELS.PROVIDERS_LIST, () => {
      try {
        // Return all supported providers, not just configured ones
        // This matches the providers defined in the registry
        return ["anthropic", "openai"];
      } catch (error) {
        log.error("Failed to list providers:", error);
        return [];
      }
    });
  }

  private registerProjectHandlers(ipcMain: ElectronIpcMain): void {
    ipcMain.handle(IPC_CHANNELS.PROJECT_CREATE, async (_event, projectPath: string) => {
      try {
        // Validate and expand path (handles tilde, checks existence and directory status)
        const validation = await validateProjectPath(projectPath);
        if (!validation.valid) {
          return Err(validation.error ?? "Invalid project path");
        }

        // Use the expanded/normalized path
        const normalizedPath = validation.expandedPath!;

        const config = this.config.loadConfigOrDefault();

        // Check if project already exists (using normalized path)
        if (config.projects.has(normalizedPath)) {
          return Err("Project already exists");
        }

        // Create new project config
        const projectConfig: ProjectConfig = {
          workspaces: [],
        };

        // Add to config with normalized path
        config.projects.set(normalizedPath, projectConfig);
        this.config.saveConfig(config);

        // Return both the config and the normalized path so frontend can use it
        return Ok({ projectConfig, normalizedPath });
      } catch (error) {
        const message = error instanceof Error ? error.message : String(error);
        return Err(`Failed to create project: ${message}`);
      }
    });

    ipcMain.handle(IPC_CHANNELS.PROJECT_REMOVE, (_event, projectPath: string) => {
      try {
        const config = this.config.loadConfigOrDefault();
        const projectConfig = config.projects.get(projectPath);

        if (!projectConfig) {
          return Err("Project not found");
        }

        // Check if project has any workspaces
        if (projectConfig.workspaces.length > 0) {
          return Err(
            `Cannot remove project with active workspaces. Please remove all ${projectConfig.workspaces.length} workspace(s) first.`
          );
        }

        // Remove project from config
        config.projects.delete(projectPath);
        this.config.saveConfig(config);

        // Also remove project secrets if any
        try {
          this.config.updateProjectSecrets(projectPath, []);
        } catch (error) {
          log.error(`Failed to clean up secrets for project ${projectPath}:`, error);
          // Continue - don't fail the whole operation if secrets cleanup fails
        }

        return Ok(undefined);
      } catch (error) {
        const message = error instanceof Error ? error.message : String(error);
        return Err(`Failed to remove project: ${message}`);
      }
    });

    ipcMain.handle(IPC_CHANNELS.PROJECT_LIST, () => {
      try {
        const config = this.config.loadConfigOrDefault();
        // Return array of [projectPath, projectConfig] tuples
        return Array.from(config.projects.entries());
      } catch (error) {
        log.error("Failed to list projects:", error);
        return [];
      }
    });

    ipcMain.handle(IPC_CHANNELS.PROJECT_LIST_BRANCHES, async (_event, projectPath: string) => {
      if (typeof projectPath !== "string" || projectPath.trim().length === 0) {
        throw new Error("Project path is required to list branches");
      }

      try {
        // Validate and expand path (handles tilde)
        const validation = await validateProjectPath(projectPath);
        if (!validation.valid) {
          throw new Error(validation.error ?? "Invalid project path");
        }

        const normalizedPath = validation.expandedPath!;
        const branches = await listLocalBranches(normalizedPath);
        const recommendedTrunk = await detectDefaultTrunkBranch(normalizedPath, branches);
        return { branches, recommendedTrunk };
      } catch (error) {
        log.error("Failed to list branches:", error);
        throw error instanceof Error ? error : new Error(String(error));
      }
    });

    ipcMain.handle(IPC_CHANNELS.PROJECT_SECRETS_GET, (_event, projectPath: string) => {
      try {
        return this.config.getProjectSecrets(projectPath);
      } catch (error) {
        log.error("Failed to get project secrets:", error);
        return [];
      }
    });

    ipcMain.handle(
      IPC_CHANNELS.PROJECT_SECRETS_UPDATE,
      (_event, projectPath: string, secrets: Array<{ key: string; value: string }>) => {
        try {
          this.config.updateProjectSecrets(projectPath, secrets);
          return Ok(undefined);
        } catch (error) {
          const message = error instanceof Error ? error.message : String(error);
          return Err(`Failed to update project secrets: ${message}`);
        }
      }
    );
  }


  private registerTerminalHandlers(ipcMain: ElectronIpcMain): void {
    ipcMain.handle(
      IPC_CHANNELS.TERMINAL_CREATE,
      async (_event, params: TerminalCreateParams) => {
        try {
          // Get workspace metadata
          const allMetadata = await this.config.getAllWorkspaceMetadata();
          const workspaceMetadata = allMetadata.find((ws) => ws.id === params.workspaceId);

          if (!workspaceMetadata) {
            throw new Error(`Workspace ${params.workspaceId} not found`);
          }

          // Create runtime for this workspace (default to local if not specified)
          const runtime = createRuntime(
            workspaceMetadata.runtimeConfig ?? { type: "local", srcBaseDir: this.config.srcDir }
          );

          // Compute workspace path
          const workspacePath = runtime.getWorkspacePath(
            workspaceMetadata.projectPath,
            workspaceMetadata.name
          );

          // Create terminal session
          const session = await this.ptyService.createSession(
            params,
            runtime,
            workspacePath
          );

          return session;
        } catch (err) {
          log.error("Error creating terminal session:", err);
          throw err;
        }
      }
    );

    ipcMain.handle(IPC_CHANNELS.TERMINAL_CLOSE, async (_event, sessionId: string) => {
      try {
        await this.ptyService.closeSession(sessionId);
      } catch (err) {
        log.error("Error closing terminal session:", err);
        throw err;
      }
    });

    ipcMain.handle(
      IPC_CHANNELS.TERMINAL_RESIZE,
      async (_event, params: TerminalResizeParams) => {
        try {
          await this.ptyService.resize(params);
        } catch (err) {
          log.error("Error resizing terminal:", err);
          throw err;
        }
      }
    );

    ipcMain.handle(IPC_CHANNELS.TERMINAL_GET_PORT, async () => {
      return this.terminalServer.getPort();
    });

    ipcMain.handle(IPC_CHANNELS.TERMINAL_WINDOW_OPEN, async (_event, workspaceId: string) => {
      try {
        const devServerPort = process.env.CMUX_DEVSERVER_PORT ?? "5173";
        await this.terminalWindowManager.openTerminalWindow(workspaceId, devServerPort);
      } catch (err) {
        log.error("Error opening terminal window:", err);
        throw err;
      }
    });

    ipcMain.handle(IPC_CHANNELS.TERMINAL_WINDOW_CLOSE, async (_event, workspaceId: string) => {
      try {
        this.terminalWindowManager.closeTerminalWindow(workspaceId);
      } catch (err) {
        log.error("Error closing terminal window:", err);
        throw err;
      }
    });
  }

  private registerSubscriptionHandlers(ipcMain: ElectronIpcMain): void {
    // Handle subscription events for chat history
    ipcMain.on(`workspace:chat:subscribe`, (_event, workspaceId: string) => {
      void (async () => {
        const session = this.getOrCreateSession(workspaceId);
        const chatChannel = getChatChannel(workspaceId);

        await session.replayHistory((event) => {
          if (!this.mainWindow) {
            return;
          }
          this.mainWindow.webContents.send(chatChannel, event.message);
        });
      })();
    });

    // Handle subscription events for metadata
    ipcMain.on(IPC_CHANNELS.WORKSPACE_METADATA_SUBSCRIBE, async () => {
      try {
        const workspaceMetadata = await this.config.getAllWorkspaceMetadata();

        // Emit current metadata for each workspace
        for (const metadata of workspaceMetadata) {
          this.mainWindow?.webContents.send(IPC_CHANNELS.WORKSPACE_METADATA, {
            workspaceId: metadata.id,
            metadata,
          });
        }
      } catch (error) {
        console.error("Failed to emit current metadata:", error);
      }
    });
  }

  /**
   * Check if a command is available in the system PATH or known locations
   */
  private async isCommandAvailable(command: string): Promise<boolean> {
    // Special handling for ghostty on macOS - check common installation paths
    if (command === "ghostty" && process.platform === "darwin") {
      const ghosttyPaths = [
        "/opt/homebrew/bin/ghostty",
        "/Applications/Ghostty.app/Contents/MacOS/ghostty",
        "/usr/local/bin/ghostty",
      ];

      for (const ghosttyPath of ghosttyPaths) {
        try {
          const stats = await fsPromises.stat(ghosttyPath);
          // Check if it's a file and any executable bit is set (owner, group, or other)
          if (stats.isFile() && (stats.mode & 0o111) !== 0) {
            return true;
          }
        } catch {
          // Try next path
        }
      }
      // If none of the known paths work, fall through to which check
    }

    try {
      const result = spawnSync("which", [command], { encoding: "utf8" });
      return result.status === 0;
    } catch {
      return false;
    }
  }

  /**
   * Find the first available command from a list of commands
   */
  private async findAvailableCommand(commands: string[]): Promise<string | null> {
    for (const cmd of commands) {
      if (await this.isCommandAvailable(cmd)) {
        return cmd;
      }
    }
    return null;
  }

  /**
   * Find the first available terminal from a list of terminal configurations
   */
  private async findAvailableTerminal(
    terminals: Array<{ cmd: string; args: string[]; cwd?: string }>
  ): Promise<{ cmd: string; args: string[]; cwd?: string } | null> {
    for (const terminal of terminals) {
      if (await this.isCommandAvailable(terminal.cmd)) {
        return terminal;
      }
    }
    return null;
  }
}<|MERGE_RESOLUTION|>--- conflicted
+++ resolved
@@ -24,19 +24,15 @@
 import { secretsToRecord } from "@/types/secrets";
 import { DisposableTempDir } from "@/services/tempDir";
 import { InitStateManager } from "@/services/initStateManager";
-import { ExtensionMetadataService } from "@/services/ExtensionMetadataService";
 import { createRuntime } from "@/runtime/runtimeFactory";
 import type { RuntimeConfig } from "@/types/runtime";
 import { validateProjectPath } from "@/utils/pathUtils";
-<<<<<<< HEAD
 import { PTYService } from "@/services/ptyService";
 import { TerminalServer } from "@/services/terminalServer";
 import { TerminalWindowManager } from "@/services/terminalWindowManager";
 import type { TerminalCreateParams, TerminalResizeParams } from "@/types/terminal";
-=======
 import { ExtensionMetadataService } from "@/services/ExtensionMetadataService";
 import { generateWorkspaceName } from "./workspaceTitleGenerator";
->>>>>>> 3277ee8f
 /**
  * IpcMain - Manages all IPC handlers and service coordination
  *
