--- conflicted
+++ resolved
@@ -1,12 +1,7 @@
 import * as fs from "fs";
 import * as path from "path";
-<<<<<<< HEAD
 import { defaultConfig } from "../config";
-import { CmuxMessage } from "../types/message";
-=======
-import { getSessionDir } from "../config";
 import type { CmuxMessage } from "../types/message";
->>>>>>> 0de911c0
 import { calculateTokenStats } from "../utils/tokenStatsCalculator";
 
 /**
