// Enable source map support for better error stack traces in production
import "source-map-support/register";
import "disposablestack/auto";

import type { MenuItemConstructorOptions } from "electron";
import {
  app,
  BrowserWindow,
  ipcMain as electronIpcMain,
  Menu,
  shell,
  dialog,
  screen,
} from "electron";
import * as fs from "fs";
import * as path from "path";
import type { Config } from "./config";
import type { IpcMain } from "./services/ipcMain";
import { VERSION } from "./version";
import { IPC_CHANNELS } from "./constants/ipc-constants";
import { getMuxHome, ensureMuxMigration } from "./constants/paths";
import { log } from "./services/log";
import { parseDebugUpdater } from "./utils/env";
import assert from "./utils/assert";
import { loadTokenizerModules } from "./utils/main/tokenizer";

// React DevTools for development profiling
// Using require() instead of import since it's dev-only and conditionally loaded
interface Extension {
  name: string;
  id: string;
}

type ExtensionInstaller = (
  ext: { id: string },
  options?: { loadExtensionOptions?: { allowFileAccess?: boolean } }
) => Promise<Extension>;

let installExtension: ExtensionInstaller | null = null;
let REACT_DEVELOPER_TOOLS: { id: string } | null = null;

if (!app.isPackaged) {
  try {
    // eslint-disable-next-line @typescript-eslint/no-require-imports
    const devtools = require("electron-devtools-installer") as {
      default: ExtensionInstaller;
      REACT_DEVELOPER_TOOLS: { id: string };
    };
    installExtension = devtools.default;
    REACT_DEVELOPER_TOOLS = devtools.REACT_DEVELOPER_TOOLS;
  } catch (error) {
    console.log("React DevTools not available:", error);
  }
}

// IMPORTANT: Lazy-load heavy dependencies to maintain fast startup time
//
// To keep startup time under 4s, avoid importing AI SDK packages at the top level.
// These files MUST use dynamic import():
//   - main.ts, config.ts, preload.ts (startup-critical)
//
// ✅ GOOD: const { createAnthropic } = await import("@ai-sdk/anthropic");
// ❌ BAD:  import { createAnthropic } from "@ai-sdk/anthropic";
//
// Enforcement: scripts/check_eager_imports.sh validates this in CI
//
// Lazy-load Config and IpcMain to avoid loading heavy AI SDK dependencies at startup
// These will be loaded on-demand when createWindow() is called
let config: Config | null = null;
let ipcMain: IpcMain | null = null;
// eslint-disable-next-line @typescript-eslint/consistent-type-imports
let updaterService: typeof import("./services/updater").UpdaterService.prototype | null = null;
const isE2ETest = process.env.MUX_E2E === "1";
const forceDistLoad = process.env.MUX_E2E_LOAD_DIST === "1";

if (isE2ETest) {
  // For e2e tests, use a test-specific userData directory
<<<<<<< HEAD
  // Note: getMuxHome() already respects MUX_TEST_ROOT for test isolation
  const e2eUserData = path.join(getMuxHome(), "user-data");
=======
  // Note: getCmuxHome() already respects CMUX_ROOT for test isolation
  const e2eUserData = path.join(getCmuxHome(), "user-data");
>>>>>>> c91560ed
  try {
    fs.mkdirSync(e2eUserData, { recursive: true });
    app.setPath("userData", e2eUserData);
    console.log("Using test userData directory:", e2eUserData);
  } catch (error) {
    console.warn("Failed to prepare test userData directory:", error);
  }
}

const devServerPort = process.env.MUX_DEVSERVER_PORT ?? "5173";

console.log(
  `Mux starting - version: ${(VERSION as { git?: string; buildTime?: string }).git ?? "(dev)"} (built: ${(VERSION as { git?: string; buildTime?: string }).buildTime ?? "dev-mode"})`
);
console.log("Main process starting...");

// Debug: abort immediately if MUX_DEBUG_START_TIME is set
// This is used to measure baseline startup time without full initialization
if (process.env.MUX_DEBUG_START_TIME === "1") {
  console.log("MUX_DEBUG_START_TIME is set - aborting immediately");
  process.exit(0);
}

// Global error handlers for better error reporting
process.on("uncaughtException", (error) => {
  console.error("Uncaught Exception:", error);
  console.error("Stack:", error.stack);

  // Show error dialog in production
  if (app.isPackaged) {
    dialog.showErrorBox(
      "Application Error",
      `An unexpected error occurred:\n\n${error.message}\n\nStack trace:\n${error.stack ?? "No stack trace available"}`
    );
  }
});

process.on("unhandledRejection", (reason, promise) => {
  console.error("Unhandled Rejection at:", promise);
  console.error("Reason:", reason);

  if (app.isPackaged) {
    const message = reason instanceof Error ? reason.message : String(reason);
    const stack = reason instanceof Error ? reason.stack : undefined;
    dialog.showErrorBox(
      "Unhandled Promise Rejection",
      `An unhandled promise rejection occurred:\n\n${message}\n\nStack trace:\n${stack ?? "No stack trace available"}`
    );
  }
});

// Single instance lock
const gotTheLock = app.requestSingleInstanceLock();
console.log("Single instance lock acquired:", gotTheLock);

if (!gotTheLock) {
  // Another instance is already running, quit this one
  console.log("Another instance is already running, quitting...");
  app.quit();
} else {
  // This is the primary instance
  console.log("This is the primary instance");
  app.on("second-instance", () => {
    // Someone tried to run a second instance, focus our window instead
    console.log("Second instance attempted to start");
    if (mainWindow) {
      if (mainWindow.isMinimized()) mainWindow.restore();
      mainWindow.focus();
    }
  });
}

let mainWindow: BrowserWindow | null = null;
let splashWindow: BrowserWindow | null = null;

/**
 * Format timestamp as HH:MM:SS.mmm for readable logging
 */
function timestamp(): string {
  const now = new Date();
  const hours = String(now.getHours()).padStart(2, "0");
  const minutes = String(now.getMinutes()).padStart(2, "0");
  const seconds = String(now.getSeconds()).padStart(2, "0");
  const ms = String(now.getMilliseconds()).padStart(3, "0");
  return `${hours}:${minutes}:${seconds}.${ms}`;
}

function createMenu() {
  const template: MenuItemConstructorOptions[] = [
    {
      label: "Edit",
      submenu: [
        { role: "undo" },
        { role: "redo" },
        { type: "separator" },
        { role: "cut" },
        { role: "copy" },
        { role: "paste" },
        { role: "selectAll" },
      ],
    },
    {
      label: "View",
      submenu: [
        // Reload without Ctrl+R shortcut (reserved for Code Review refresh)
        {
          label: "Reload",
          click: (_item, focusedWindow) => {
            if (focusedWindow && "reload" in focusedWindow) {
              (focusedWindow as BrowserWindow).reload();
            }
          },
        },
        { role: "forceReload" },
        { role: "toggleDevTools" },
        { type: "separator" },
        { role: "resetZoom" },
        { role: "zoomIn" },
        { role: "zoomOut" },
        { type: "separator" },
        { role: "togglefullscreen" },
      ],
    },
    {
      label: "Window",
      submenu: [{ role: "minimize" }, { role: "close" }],
    },
  ];

  if (process.platform === "darwin") {
    template.unshift({
      label: app.getName(),
      submenu: [
        { role: "about" },
        { type: "separator" },
        { role: "services", submenu: [] },
        { type: "separator" },
        { role: "hide" },
        { role: "hideOthers" },
        { role: "unhide" },
        { type: "separator" },
        { role: "quit" },
      ],
    });
  }

  const menu = Menu.buildFromTemplate(template);
  Menu.setApplicationMenu(menu);
}

/**
 * Create and show splash screen - instant visual feedback (<100ms)
 *
 * Shows a lightweight native window with static HTML while services load.
 * No IPC, no React, no heavy dependencies - just immediate user feedback.
 */
async function showSplashScreen() {
  const startTime = Date.now();
  console.log(`[${timestamp()}] Showing splash screen...`);

  splashWindow = new BrowserWindow({
    width: 400,
    height: 300,
    frame: false,
    transparent: false,
    backgroundColor: "#1f1f1f", // Match splash HTML background (hsl(0 0% 12%)) - prevents white flash
    alwaysOnTop: true,
    center: true,
    resizable: false,
    show: false, // Don't show until HTML is loaded
    webPreferences: {
      nodeIntegration: false,
      contextIsolation: true,
    },
  });

  // Wait for splash HTML to load
  await splashWindow.loadFile(path.join(__dirname, "splash.html"));

  // Wait for the window to actually be shown and rendered before continuing
  // This ensures the splash is visible before we block the event loop with heavy work
  await new Promise<void>((resolve) => {
    splashWindow!.once("show", () => {
      const loadTime = Date.now() - startTime;
      console.log(`[${timestamp()}] Splash screen shown (${loadTime}ms)`);
      // Give one more event loop tick for the window to actually paint
      setImmediate(resolve);
    });
    splashWindow!.show();
  });

  splashWindow.on("closed", () => {
    console.log(`[${timestamp()}] Splash screen closed event`);
    splashWindow = null;
  });
}

/**
 * Close splash screen
 */
function closeSplashScreen() {
  if (splashWindow) {
    console.log(`[${timestamp()}] Closing splash screen...`);
    splashWindow.close();
    splashWindow = null;
  }
}

/**
 * Load backend services (Config, IpcMain, AI SDK, tokenizer)
 *
 * Heavy initialization (~100ms) happens here while splash is visible.
 * Note: Spinner may freeze briefly during this phase. This is acceptable since
 * the splash still provides visual feedback that the app is loading.
 */
async function loadServices(): Promise<void> {
  if (config && ipcMain) return; // Already loaded

  const startTime = Date.now();
  console.log(`[${timestamp()}] Loading services...`);

  /* eslint-disable no-restricted-syntax */
  // Dynamic imports are justified here for performance:
  // - IpcMain transitively imports the entire AI SDK (ai, @ai-sdk/anthropic, etc.)
  // - These are large modules (~100ms load time) that would block splash from appearing
  // - Loading happens once, then cached
  const [
    { Config: ConfigClass },
    { IpcMain: IpcMainClass },
    { UpdaterService: UpdaterServiceClass },
  ] = await Promise.all([
    import("./config"),
    import("./services/ipcMain"),
    import("./services/updater"),
  ]);
  /* eslint-enable no-restricted-syntax */
  config = new ConfigClass();
  ipcMain = new IpcMainClass(config);
  await ipcMain.initialize();

  loadTokenizerModules().catch((error) => {
    console.error("Failed to preload tokenizer modules:", error);
  });

  // Initialize updater service in packaged builds or when DEBUG_UPDATER is set
  const debugConfig = parseDebugUpdater(process.env.DEBUG_UPDATER);

  if (app.isPackaged || debugConfig.enabled) {
    updaterService = new UpdaterServiceClass();
    const debugInfo = debugConfig.fakeVersion
      ? `debug with fake version ${debugConfig.fakeVersion}`
      : `debug enabled`;
    console.log(
      `[${timestamp()}] Updater service initialized (packaged: ${app.isPackaged}, ${debugConfig.enabled ? debugInfo : ""})`
    );
  } else {
    console.log(
      `[${timestamp()}] Updater service disabled in dev mode (set DEBUG_UPDATER=1 or DEBUG_UPDATER=<version> to enable)`
    );
  }

  const loadTime = Date.now() - startTime;
  console.log(`[${timestamp()}] Services loaded in ${loadTime}ms`);
}

function createWindow() {
  assert(ipcMain, "Services must be loaded before creating window");

  // Calculate window size based on screen dimensions (80% of available space)
  const primaryDisplay = screen.getPrimaryDisplay();
  const { width: screenWidth, height: screenHeight } = primaryDisplay.workArea;

  const windowWidth = Math.max(1200, Math.floor(screenWidth * 0.8));
  const windowHeight = Math.max(800, Math.floor(screenHeight * 0.8));

  console.log(`[${timestamp()}] [window] Creating BrowserWindow...`);

  mainWindow = new BrowserWindow({
    width: windowWidth,
    height: windowHeight,
    webPreferences: {
      nodeIntegration: false,
      contextIsolation: true,
      preload: path.join(__dirname, "preload.js"),
    },
    title: "cmux - coder multiplexer",
    // Hide menu bar on Linux by default (like VS Code)
    // User can press Alt to toggle it
    autoHideMenuBar: process.platform === "linux",
    show: false, // Don't show until ready-to-show event
  });

  // Register IPC handlers with the main window
  console.log(`[${timestamp()}] [window] Registering IPC handlers...`);
  ipcMain.register(electronIpcMain, mainWindow);

  // Register updater IPC handlers (available in both dev and prod)
  electronIpcMain.handle(IPC_CHANNELS.UPDATE_CHECK, () => {
    // Note: log interface already includes timestamp and file location
    log.debug(`UPDATE_CHECK called (updaterService: ${updaterService ? "available" : "null"})`);
    if (!updaterService) {
      // Send "idle" status if updater not initialized (dev mode without DEBUG_UPDATER)
      if (mainWindow) {
        mainWindow.webContents.send(IPC_CHANNELS.UPDATE_STATUS, {
          type: "idle" as const,
        });
      }
      return;
    }
    log.debug("Calling updaterService.checkForUpdates()");
    updaterService.checkForUpdates();
  });

  electronIpcMain.handle(IPC_CHANNELS.UPDATE_DOWNLOAD, async () => {
    if (!updaterService) throw new Error("Updater not available in development");
    await updaterService.downloadUpdate();
  });

  electronIpcMain.handle(IPC_CHANNELS.UPDATE_INSTALL, () => {
    if (!updaterService) throw new Error("Updater not available in development");
    updaterService.installUpdate();
  });

  // Handle status subscription requests
  // Note: React StrictMode in dev causes components to mount twice, resulting in duplicate calls
  electronIpcMain.on(IPC_CHANNELS.UPDATE_STATUS_SUBSCRIBE, () => {
    log.debug("UPDATE_STATUS_SUBSCRIBE called");
    if (!mainWindow) return;
    const status = updaterService ? updaterService.getStatus() : { type: "idle" };
    log.debug("Sending current status to renderer:", status);
    mainWindow.webContents.send(IPC_CHANNELS.UPDATE_STATUS, status);
  });

  // Set up updater service with the main window (only in production)
  if (updaterService) {
    updaterService.setMainWindow(mainWindow);
    // Note: Checks are initiated by frontend to respect telemetry preference
  }

  // Show window once it's ready and close splash
  console.time("main window startup");
  mainWindow.once("ready-to-show", () => {
    console.log(`[${timestamp()}] Main window ready to show`);
    mainWindow?.show();
    closeSplashScreen();
    console.timeEnd("main window startup");
  });

  // Open all external links in default browser
  mainWindow.webContents.setWindowOpenHandler(({ url }) => {
    void shell.openExternal(url);
    return { action: "deny" };
  });

  mainWindow.webContents.on("will-navigate", (event, url) => {
    const currentOrigin = new URL(mainWindow!.webContents.getURL()).origin;
    const targetOrigin = new URL(url).origin;
    // Prevent navigation away from app origin, open externally instead
    if (targetOrigin !== currentOrigin) {
      event.preventDefault();
      void shell.openExternal(url);
    }
  });

  // Load from dev server in development, built files in production
  // app.isPackaged is true when running from a built .app/.exe, false in development
  console.log(`[${timestamp()}] [window] Loading content...`);
  console.time("[window] Content load");
  if ((isE2ETest && !forceDistLoad) || (!app.isPackaged && !forceDistLoad)) {
    // Development mode: load from vite dev server
    const devHost = process.env.MUX_DEVSERVER_HOST ?? "127.0.0.1";
    const url = `http://${devHost}:${devServerPort}`;
    console.log(`[${timestamp()}] [window] Loading from dev server: ${url}`);
    void mainWindow.loadURL(url);
    if (!isE2ETest) {
      mainWindow.webContents.once("did-finish-load", () => {
        mainWindow?.webContents.openDevTools();
      });
    }
  } else {
    // Production mode: load built files
    const htmlPath = path.join(__dirname, "index.html");
    console.log(`[${timestamp()}] [window] Loading from file: ${htmlPath}`);
    void mainWindow.loadFile(htmlPath);
  }

  // Track when content finishes loading
  mainWindow.webContents.once("did-finish-load", () => {
    console.timeEnd("[window] Content load");
    console.log(`[${timestamp()}] [window] Content finished loading`);

    // NOTE: Tokenizer modules are NOT loaded at startup anymore!
    // The Proxy in tokenizer.ts loads them on-demand when first accessed.
    // This reduces startup time from ~8s to <1s.
    // First token count will use approximation, accurate count caches in background.
  });

  mainWindow.on("closed", () => {
    mainWindow = null;
  });
}

// Only setup app handlers if we got the lock
if (gotTheLock) {
  void app.whenReady().then(async () => {
    try {
      console.log("App ready, creating window...");

      // Migrate from .cmux to .mux directory structure if needed
      ensureMuxMigration();

      // Install React DevTools in development
      if (!app.isPackaged && installExtension && REACT_DEVELOPER_TOOLS) {
        try {
          const extension = await installExtension(REACT_DEVELOPER_TOOLS, {
            loadExtensionOptions: { allowFileAccess: true },
          });
          console.log(`✅ React DevTools installed: ${extension.name} (id: ${extension.id})`);
        } catch (err) {
          console.log("❌ Error installing React DevTools:", err);
        }
      }

      createMenu();

      // Three-phase startup:
      // 1. Show splash immediately (<100ms) and wait for it to load
      // 2. Load services while splash visible (fast - ~100ms)
      // 3. Create window and start loading content (splash stays visible)
      // 4. When window ready-to-show: close splash, show main window
      //
      // Skip splash in E2E tests to avoid app.firstWindow() grabbing the wrong window
      if (!isE2ETest) {
        await showSplashScreen(); // Wait for splash to actually load
      }
      await loadServices();
      createWindow();
      // Note: splash closes in ready-to-show event handler

      // Tokenizer modules load in background after did-finish-load event (see createWindow())
    } catch (error) {
      console.error(`[${timestamp()}] Startup failed:`, error);

      closeSplashScreen();

      // Show error dialog to user
      const errorMessage =
        error instanceof Error ? `${error.message}\n\n${error.stack ?? ""}` : String(error);

      dialog.showErrorBox(
        "Startup Failed",
        `The application failed to start:\n\n${errorMessage}\n\nPlease check the console for details.`
      );

      // Quit after showing error
      app.quit();
    }
  });

  app.on("window-all-closed", () => {
    if (process.platform !== "darwin") {
      app.quit();
    }
  });

  app.on("activate", () => {
    // Only create window if app is ready and no window exists
    // This prevents "Cannot create BrowserWindow before app is ready" error
    if (app.isReady() && mainWindow === null) {
      void (async () => {
        await showSplashScreen();
        await loadServices();
        createWindow();
      })();
    }
  });
}<|MERGE_RESOLUTION|>--- conflicted
+++ resolved
@@ -75,13 +75,8 @@
 
 if (isE2ETest) {
   // For e2e tests, use a test-specific userData directory
-<<<<<<< HEAD
-  // Note: getMuxHome() already respects MUX_TEST_ROOT for test isolation
+  // Note: getMuxHome() already respects MUX_ROOT for test isolation
   const e2eUserData = path.join(getMuxHome(), "user-data");
-=======
-  // Note: getCmuxHome() already respects CMUX_ROOT for test isolation
-  const e2eUserData = path.join(getCmuxHome(), "user-data");
->>>>>>> c91560ed
   try {
     fs.mkdirSync(e2eUserData, { recursive: true });
     app.setPath("userData", e2eUserData);
