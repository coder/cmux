--- conflicted
+++ resolved
@@ -154,6 +154,17 @@
       this.states.bump(workspaceId);
       this.checkAndBumpRecencyIfChanged();
       this.finalizeUsageStats(workspaceId, (data as { metadata?: never }).metadata);
+
+      // Trigger completion notification if enabled
+      const notificationsEnabled = readPersistedState(NOTIFICATION_ENABLED_KEY, false);
+      if (notificationsEnabled) {
+        // Only notify if document is hidden (tab backgrounded) or on desktop
+        const shouldNotify = typeof document === "undefined" || document.hidden;
+        if (shouldNotify) {
+          // Use workspaceId as the display name for notifications
+          void window.api.notification.send(workspaceId, workspaceId);
+        }
+      }
     },
     "stream-abort": (workspaceId, aggregator, data) => {
       aggregator.clearTokenState((data as { messageId: string }).messageId);
@@ -983,90 +994,7 @@
     if (isDeleteMessage(data)) {
       aggregator.handleDeleteMessage(data);
       this.states.bump(workspaceId);
-<<<<<<< HEAD
-      this.checkAndBumpRecencyIfChanged(); // Message deleted, update recency
-      return;
-    }
-
-    if (isStreamStart(data)) {
-      aggregator.handleStreamStart(data);
-      if (this.onModelUsed) {
-        this.onModelUsed(data.model);
-      }
-      updatePersistedState(getRetryStateKey(workspaceId), {
-        attempt: 0,
-        retryStartTime: Date.now(),
-      });
-      this.states.bump(workspaceId);
-      return;
-    }
-
-    if (isStreamDelta(data)) {
-      aggregator.handleStreamDelta(data);
-      // Always bump for chat components to see deltas
-      // Sidebar components won't re-render because getWorkspaceSidebarState() returns cached object
-      this.states.bump(workspaceId);
-      return;
-    }
-
-    if (isStreamEnd(data)) {
-      aggregator.handleStreamEnd(data);
-      aggregator.clearTokenState(data.messageId);
-
-      // Early return if compaction handled (async replacement in progress)
-      if (this.handleCompactionCompletion(workspaceId, aggregator, data)) {
-        return;
-      }
-
-      // Normal stream-end handling
-      this.states.bump(workspaceId);
-      this.checkAndBumpRecencyIfChanged(); // Stream ended, update recency
-
-      // Update usage stats and schedule consumer calculation
-      // MUST happen after aggregator.handleStreamEnd() stores the metadata
-      this.finalizeUsageStats(workspaceId, data.metadata);
-
-      // Trigger completion notification if enabled
-      const notificationsEnabled = readPersistedState(NOTIFICATION_ENABLED_KEY, false);
-      if (notificationsEnabled) {
-        // Only notify if document is hidden (tab backgrounded) or on desktop
-        const shouldNotify = typeof document === "undefined" || document.hidden;
-        if (shouldNotify) {
-          // Use workspaceId as the display name for notifications
-          void window.api.notification.send(workspaceId, workspaceId);
-        }
-      }
-
-      return;
-    }
-
-    if (isStreamAbort(data)) {
-      aggregator.clearTokenState(data.messageId);
-      aggregator.handleStreamAbort(data);
-
-      // Check if this was a compaction stream that got interrupted
-      if (this.handleCompactionAbort(workspaceId, aggregator, data)) {
-        // Compaction abort handled, don't do normal abort processing
-        return;
-      }
-
-      // Normal abort handling
-      this.states.bump(workspaceId);
-      this.dispatchResumeCheck(workspaceId);
-
-      // Update usage stats if available (abort may have usage if stream completed processing)
-      // MUST happen after aggregator.handleStreamAbort() stores the metadata
-      this.finalizeUsageStats(workspaceId, data.metadata);
-
-      return;
-    }
-
-    if (isToolCallStart(data)) {
-      aggregator.handleToolCallStart(data);
-      this.states.bump(workspaceId);
-=======
       this.checkAndBumpRecencyIfChanged();
->>>>>>> 3aff87ef
       return;
     }
 
