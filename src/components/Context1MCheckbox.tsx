--- conflicted
+++ resolved
@@ -16,26 +16,13 @@
   }
 
   return (
-<<<<<<< HEAD
-    <div className="ml-2 flex items-center gap-1.5">
-      <label className="flex cursor-pointer items-center gap-1 truncate text-[10px] text-neutral-300 select-none hover:text-white">
-        <input
-          type="checkbox"
-          checked={use1M}
-          onChange={(e) => setUse1M(e.target.checked)}
-          className="relative m-0 h-[11px] w-3 cursor-pointer appearance-none rounded-sm border border-neutral-800 bg-neutral-900 checked:border-sky-600 checked:bg-sky-600 checked:after:absolute checked:after:top-0 checked:after:left-[3px] checked:after:h-[6px] checked:after:w-1 checked:after:rotate-45 checked:after:border-r-[1.5px] checked:after:border-b-[1.5px] checked:after:border-solid checked:after:border-white checked:after:content-[''] hover:border-sky-600"
-        />
-=======
     <div className="flex items-center gap-1.5">
       <label className="text-foreground flex cursor-pointer items-center gap-1 truncate text-[10px] select-none hover:text-white">
         <input type="checkbox" checked={use1M} onChange={(e) => setUse1M(e.target.checked)} />
->>>>>>> 5c24be27
         1M Context
       </label>
       <TooltipWrapper inline>
-        <span className="flex cursor-help items-center text-[10px] leading-none text-neutral-400">
-          ?
-        </span>
+        <span className="text-neutral-400 flex cursor-help items-center text-[10px] leading-none">?</span>
         <Tooltip className="tooltip" align="center" width="auto">
           Enable 1M token context window (beta feature for Claude Sonnet 4/4.5)
         </Tooltip>
