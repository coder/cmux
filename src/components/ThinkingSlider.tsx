import React, { useEffect, useId } from "react";
import type { ThinkingLevel, ThinkingLevelOn } from "@/types/thinking";
import { useThinkingLevel } from "@/hooks/useThinkingLevel";
import { TooltipWrapper, Tooltip } from "./Tooltip";
import { formatKeybind, KEYBINDS } from "@/utils/ui/keybinds";
import { getThinkingPolicyForModel } from "@/utils/thinking/policy";
import { updatePersistedState } from "@/hooks/usePersistedState";
import { getLastThinkingByModelKey } from "@/constants/storage";

// Subtle consistent glow for active levels
const GLOW = {
  track: "0 0 6px 1px hsl(271 76% 53% / 0.3)",
  thumb: "0 0 4px 1px hsl(271 76% 53% / 0.3)",
};

const GLOW_INTENSITIES: Record<number, { track: string; thumb: string }> = {
  0: { track: "none", thumb: "none" },
  1: GLOW,
  2: GLOW,
  3: GLOW,
};

// Continuous function for text styling based on level (n: 0-3)
const getTextStyle = (n: number) => {
  if (n === 0) {
    return {
      color: "#606060",
      fontWeight: 400,
      textShadow: "none",
      fontSize: "10px",
    };
  }

  // Continuous interpolation for n = 1-3
  const hue = 271 + (n - 1) * 7; // 271 → 278 → 285
  const lightness = 65 - (n - 1) * 5; // 65 → 60 → 55
  const fontWeight = 400 + n * 100; // 500 → 600 → 700
  const shadowBlur = n * 4; // 4 → 8 → 12
  const shadowOpacity = 0.3 + n * 0.15; // 0.45 → 0.6 → 0.75

  return {
    color: `hsl(${hue} 76% ${lightness}%)`,
    fontWeight,
    textShadow: `0 0 ${shadowBlur}px hsl(${hue} 76% ${lightness}% / ${shadowOpacity})`,
    fontSize: "10px",
  };
};

const getSliderStyles = (value: number, isHover = false) => {
  const effectiveValue = isHover ? Math.min(value + 1, 3) : value;
  const thumbBg = value === 0 ? "#606060" : `hsl(271 76% ${53 + value * 5}%)`;

  return {
    trackShadow: GLOW_INTENSITIES[effectiveValue].track,
    thumbShadow: GLOW_INTENSITIES[effectiveValue].thumb,
    thumbBg,
  };
};

// Helper functions to map between slider value and ThinkingLevel
const THINKING_LEVELS: ThinkingLevel[] = ["off", "low", "medium", "high"];

const thinkingLevelToValue = (level: ThinkingLevel): number => {
  return THINKING_LEVELS.indexOf(level);
};

const valueToThinkingLevel = (value: number): ThinkingLevel => {
  return THINKING_LEVELS[value] || "off";
};

interface ThinkingControlProps {
  modelString: string;
}

export const ThinkingSliderComponent: React.FC<ThinkingControlProps> = ({ modelString }) => {
  const [thinkingLevel, setThinkingLevel] = useThinkingLevel();
  const [isHovering, setIsHovering] = React.useState(false);
  const sliderId = useId();
  const allowed = getThinkingPolicyForModel(modelString);

  // If policy has single level (e.g., gpt-5-pro), force to that level
  useEffect(() => {
    if (allowed.length === 1 && thinkingLevel !== allowed[0]) {
      setThinkingLevel(allowed[0]);
    }
  }, [allowed, thinkingLevel, setThinkingLevel]);

  if (allowed.length === 1) {
    // Render non-interactive badge for single-option policies with explanatory tooltip
    const fixedLevel = allowed[0];
    const value = thinkingLevelToValue(fixedLevel);
    const formattedLevel = fixedLevel === "off" ? "Off" : fixedLevel;
    const tooltipMessage = `Model ${modelString} locks thinking at ${formattedLevel.toUpperCase()} to match its capabilities.`;
    const textStyle = getTextStyle(value);

    return (
      <TooltipWrapper>
<<<<<<< HEAD
        <div className="ml-5 flex items-center gap-2">
          <label className="text-[10px] text-neutral-400 select-none">Thinking:</label>
=======
        <div className="flex items-center gap-2">
>>>>>>> 5c24be27
          <span
            className="min-w-11 uppercase transition-all duration-200 select-none"
            style={textStyle}
            aria-live="polite"
            aria-label={`Thinking level fixed to ${fixedLevel}`}
          >
            {fixedLevel}
          </span>
        </div>
        <Tooltip align="center">{tooltipMessage}</Tooltip>
      </TooltipWrapper>
    );
  }

  const value = thinkingLevelToValue(thinkingLevel);
  const sliderStyles = getSliderStyles(value, isHovering);
  const textStyle = getTextStyle(value);

  const handleThinkingLevelChange = (newLevel: ThinkingLevel) => {
    setThinkingLevel(newLevel);
    // Also save to lastThinkingByModel for Ctrl+Shift+T toggle memory
    // Only save active levels (not "off") - matches useAIViewKeybinds logic
    if (newLevel !== "off") {
      const lastThinkingKey = getLastThinkingByModelKey(modelString);
      updatePersistedState(lastThinkingKey, newLevel as ThinkingLevelOn);
    }
  };

  return (
    <TooltipWrapper>
<<<<<<< HEAD
      <div className="ml-5 flex items-center gap-2">
        <label htmlFor={sliderId} className="text-[10px] text-neutral-400 select-none">
          Thinking:
        </label>
=======
      <div className="flex items-center gap-2">
>>>>>>> 5c24be27
        <input
          type="range"
          min="0"
          max="3"
          step="1"
          value={value}
          onChange={(e) =>
            handleThinkingLevelChange(valueToThinkingLevel(parseInt(e.target.value)))
          }
          onMouseEnter={() => setIsHovering(true)}
          onMouseLeave={() => setIsHovering(false)}
          id={sliderId}
          role="slider"
          aria-valuemin={0}
          aria-valuemax={3}
          aria-valuenow={value}
          aria-valuetext={thinkingLevel}
          aria-label="Thinking level"
          className="thinking-slider"
          style={
            {
              "--track-shadow": sliderStyles.trackShadow,
              "--thumb-shadow": sliderStyles.thumbShadow,
              "--thumb-bg": sliderStyles.thumbBg,
            } as React.CSSProperties
          }
        />
        <span
          className="min-w-11 uppercase transition-all duration-200 select-none"
          style={textStyle}
          aria-live="polite"
        >
          {thinkingLevel}
        </span>
      </div>
      <Tooltip align="center">
        Thinking: {formatKeybind(KEYBINDS.TOGGLE_THINKING)} to toggle
      </Tooltip>
    </TooltipWrapper>
  );
};<|MERGE_RESOLUTION|>--- conflicted
+++ resolved
@@ -95,12 +95,7 @@
 
     return (
       <TooltipWrapper>
-<<<<<<< HEAD
-        <div className="ml-5 flex items-center gap-2">
-          <label className="text-[10px] text-neutral-400 select-none">Thinking:</label>
-=======
         <div className="flex items-center gap-2">
->>>>>>> 5c24be27
           <span
             className="min-w-11 uppercase transition-all duration-200 select-none"
             style={textStyle}
@@ -131,14 +126,7 @@
 
   return (
     <TooltipWrapper>
-<<<<<<< HEAD
-      <div className="ml-5 flex items-center gap-2">
-        <label htmlFor={sliderId} className="text-[10px] text-neutral-400 select-none">
-          Thinking:
-        </label>
-=======
       <div className="flex items-center gap-2">
->>>>>>> 5c24be27
         <input
           type="range"
           min="0"
