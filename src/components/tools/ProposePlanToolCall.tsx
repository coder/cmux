--- conflicted
+++ resolved
@@ -127,13 +127,8 @@
                   </TooltipWrapper>
                 )}
                 <button
-<<<<<<< HEAD
-                  onClick={() => void handleCopy()}
-                  className="hover:text-plan-mode cursor-pointer rounded-sm bg-transparent px-2 py-1 font-mono text-[10px] text-neutral-400 transition-all duration-150 active:translate-y-px"
-=======
                   onClick={() => void copyToClipboard(args.plan)}
-                  className="text-muted hover:text-plan-mode cursor-pointer rounded-sm bg-transparent px-2 py-1 font-mono text-[10px] transition-all duration-150 active:translate-y-px"
->>>>>>> a1edaef8
+                  className="text-neutral-400 hover:text-plan-mode cursor-pointer rounded-sm bg-transparent px-2 py-1 font-mono text-[10px] transition-all duration-150 active:translate-y-px"
                   style={{
                     border: "1px solid rgba(136, 136, 136, 0.3)",
                   }}
@@ -186,7 +181,7 @@
             </div>
 
             {showRaw ? (
-              <pre className="bg-code-bg m-0 rounded-sm p-2 font-mono text-xs leading-relaxed break-words whitespace-pre-wrap text-neutral-300">
+              <pre className="text-text bg-code-bg m-0 rounded-sm p-2 font-mono text-xs leading-relaxed break-words whitespace-pre-wrap">
                 {args.plan}
               </pre>
             ) : (
@@ -197,7 +192,7 @@
 
             {status === "completed" && (
               <div
-                className="mt-3 pt-3 text-[11px] leading-normal text-neutral-400 italic"
+                className="text-neutral-400 mt-3 pt-3 text-[11px] leading-normal italic"
                 style={{
                   borderTop:
                     "1px solid color-mix(in srgb, var(--color-plan-mode), transparent 80%)",
