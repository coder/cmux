--- conflicted
+++ resolved
@@ -82,17 +82,12 @@
           <span>📖</span>
           <Tooltip>file_read</Tooltip>
         </TooltipWrapper>
-        <span className="font-monospace max-w-96 truncate text-neutral-300">{filePath}</span>
+        <span className="text-text font-monospace max-w-96 truncate">{filePath}</span>
         {result && result.success && parsedContent && (
-<<<<<<< HEAD
-          <span className="ml-2 text-[10px] text-neutral-400">
-            read {formatBytes(parsedContent.actualBytes)} of {formatBytes(result.file_size)}
-=======
           <span className="text-secondary ml-2 text-[10px] whitespace-nowrap">
             <span className="hidden @sm:inline">read </span>
             {formatBytes(parsedContent.actualBytes)}
             <span className="hidden @lg:inline"> of {formatBytes(result.file_size)}</span>
->>>>>>> 5c24be27
           </span>
         )}
         <StatusIndicator status={status}>{getStatusDisplay(status)}</StatusIndicator>
@@ -103,23 +98,19 @@
           <DetailSection>
             <div className="bg-code-bg flex flex-wrap gap-4 rounded px-2 py-1.5 text-[11px] leading-[1.4]">
               <div className="flex gap-1.5">
-                <span className="font-medium text-neutral-400">Path:</span>
-                <span className="font-monospace break-all text-neutral-300">{args.filePath}</span>
+                <span className="text-secondary font-medium">Path:</span>
+                <span className="text-text font-monospace break-all">{args.filePath}</span>
               </div>
               {args.offset !== undefined && (
                 <div className="flex gap-1.5">
-                  <span className="font-medium text-neutral-400">Offset:</span>
-                  <span className="font-monospace break-all text-neutral-300">
-                    line {args.offset}
-                  </span>
+                  <span className="text-secondary font-medium">Offset:</span>
+                  <span className="text-text font-monospace break-all">line {args.offset}</span>
                 </div>
               )}
               {args.limit !== undefined && (
                 <div className="flex gap-1.5">
-                  <span className="font-medium text-neutral-400">Limit:</span>
-                  <span className="font-monospace break-all text-neutral-300">
-                    {args.limit} lines
-                  </span>
+                  <span className="text-secondary font-medium">Limit:</span>
+                  <span className="text-text font-monospace break-all">{args.limit} lines</span>
                 </div>
               )}
             </div>
@@ -140,7 +131,7 @@
                 <DetailSection>
                   <DetailLabel>Content</DetailLabel>
                   <div className="bg-code-bg m-0 flex max-h-[200px] overflow-y-auto rounded px-2 py-1.5 text-[11px] leading-[1.4]">
-                    <div className="font-monospace mr-2 min-w-10 border-r border-white/10 pr-3 text-right text-neutral-400 opacity-40 select-none">
+                    <div className="text-secondary font-monospace mr-2 min-w-10 border-r border-white/10 pr-3 text-right opacity-40 select-none">
                       {parsedContent.lineNumbers.map((lineNum, i) => (
                         <div key={i}>{lineNum}</div>
                       ))}
