--- conflicted
+++ resolved
@@ -240,12 +240,12 @@
     return (
       <div
         className={cn(
-          "flex flex-1 flex-row bg-neutral-950 text-neutral-300 overflow-x-auto overflow-y-hidden [@media(max-width:768px)]:flex-col",
+          "flex flex-1 flex-row bg-neutral-900 text-neutral-300 overflow-x-auto overflow-y-hidden [@media(max-width:768px)]:flex-col",
           className
         )}
         style={{ containerType: "inline-size" }}
       >
-        <div className="flex h-full flex-1 flex-col items-center justify-center text-center text-neutral-400">
+        <div className="text-placeholder flex h-full flex-1 flex-col items-center justify-center text-center">
           <h3 className="m-0 mb-2.5 text-base font-medium">Loading workspace...</h3>
         </div>
       </div>
@@ -279,12 +279,12 @@
     return (
       <div
         className={cn(
-          "flex flex-1 flex-row bg-neutral-950 text-neutral-300 overflow-x-auto overflow-y-hidden [@media(max-width:768px)]:flex-col",
+          "flex flex-1 flex-row bg-neutral-900 text-neutral-300 overflow-x-auto overflow-y-hidden [@media(max-width:768px)]:flex-col",
           className
         )}
         style={{ containerType: "inline-size" }}
       >
-        <div className="flex h-full flex-1 flex-col items-center justify-center text-center text-neutral-400">
+        <div className="text-placeholder flex h-full flex-1 flex-col items-center justify-center text-center">
           <h3 className="m-0 mb-2.5 text-base font-medium">Loading workspace...</h3>
         </div>
       </div>
@@ -295,12 +295,12 @@
     return (
       <div
         className={cn(
-          "flex flex-1 flex-row bg-neutral-950 text-neutral-300 overflow-x-auto overflow-y-hidden [@media(max-width:768px)]:flex-col",
+          "flex flex-1 flex-row bg-neutral-900 text-neutral-300 overflow-x-auto overflow-y-hidden [@media(max-width:768px)]:flex-col",
           className
         )}
         style={{ containerType: "inline-size" }}
       >
-        <div className="flex h-full flex-1 flex-col items-center justify-center text-center text-neutral-400">
+        <div className="text-placeholder flex h-full flex-1 flex-col items-center justify-center text-center">
           <h3 className="m-0 mb-2.5 text-base font-medium">No Workspace Selected</h3>
           <p className="m-0 text-[13px]">
             Select a workspace from the sidebar to view and interact with Claude
@@ -313,7 +313,7 @@
   return (
     <div
       className={cn(
-        "flex flex-1 flex-row bg-neutral-950 text-neutral-300 overflow-x-auto overflow-y-hidden [@media(max-width:768px)]:flex-col",
+        "flex flex-1 flex-row bg-neutral-900 text-neutral-300 overflow-x-auto overflow-y-hidden [@media(max-width:768px)]:flex-col",
         className
       )}
       style={{ containerType: "inline-size" }}
@@ -322,43 +322,6 @@
         ref={chatAreaRef}
         className="flex min-w-96 flex-1 flex-col [@media(max-width:768px)]:max-h-full [@media(max-width:768px)]:w-full [@media(max-width:768px)]:min-w-0"
       >
-<<<<<<< HEAD
-        <div className="flex items-center justify-between border-b border-neutral-800 bg-neutral-950 px-[15px] py-1 [@media(max-width:768px)]:flex-wrap [@media(max-width:768px)]:gap-2 [@media(max-width:768px)]:py-2 [@media(max-width:768px)]:pl-[60px]">
-          <div className="flex min-w-0 items-center gap-2 overflow-hidden font-semibold text-neutral-300">
-            <StatusIndicator
-              streaming={canInterrupt}
-              title={
-                canInterrupt && currentModel ? `${getModelName(currentModel)} streaming` : "Idle"
-              }
-            />
-            <GitStatusIndicator
-              gitStatus={gitStatus}
-              workspaceId={workspaceId}
-              tooltipPosition="bottom"
-            />
-            <RuntimeBadge runtimeConfig={runtimeConfig} />
-            <span className="min-w-0 truncate font-mono text-xs">
-              {projectName} / {branch}
-            </span>
-            <span className="min-w-0 truncate font-mono text-[11px] font-normal text-neutral-400">
-              {namedWorkspacePath}
-            </span>
-            <TooltipWrapper inline>
-              <button
-                onClick={handleOpenTerminal}
-                className="flex cursor-pointer items-center justify-center border-none bg-transparent p-1 text-neutral-400 transition-colors hover:text-neutral-300 [&_svg]:h-4 [&_svg]:w-4"
-              >
-                <svg viewBox="0 0 16 16" fill="currentColor">
-                  <path d="M0 2.75C0 1.784.784 1 1.75 1h12.5c.966 0 1.75.784 1.75 1.75v10.5A1.75 1.75 0 0114.25 15H1.75A1.75 1.75 0 010 13.25V2.75zm1.75-.25a.25.25 0 00-.25.25v10.5c0 .138.112.25.25.25h12.5a.25.25 0 00.25-.25V2.75a.25.25 0 00-.25-.25H1.75zM7.25 8a.75.75 0 01-.22.53l-2.25 2.25a.75.75 0 01-1.06-1.06L5.44 8 3.72 6.28a.75.75 0 111.06-1.06l2.25 2.25c.141.14.22.331.22.53zm1.5 1.5a.75.75 0 000 1.5h3a.75.75 0 000-1.5h-3z" />
-                </svg>
-              </button>
-              <Tooltip className="tooltip" position="bottom" align="center">
-                Open in terminal ({formatKeybind(KEYBINDS.OPEN_TERMINAL)})
-              </Tooltip>
-            </TooltipWrapper>
-          </div>
-        </div>
-=======
         <WorkspaceHeader
           workspaceId={workspaceId}
           projectName={projectName}
@@ -366,7 +329,6 @@
           namedWorkspacePath={namedWorkspacePath}
           runtimeConfig={runtimeConfig}
         />
->>>>>>> 48fb55a6
 
         <div className="relative flex-1 overflow-hidden">
           <div
@@ -382,7 +344,7 @@
             className="h-full overflow-y-auto p-[15px] leading-[1.5] break-words whitespace-pre-wrap"
           >
             {mergedMessages.length === 0 ? (
-              <div className="flex h-full flex-1 flex-col items-center justify-center text-center text-neutral-400 [&_h3]:m-0 [&_h3]:mb-2.5 [&_h3]:text-base [&_h3]:font-medium [&_p]:m-0 [&_p]:text-[13px]">
+              <div className="text-placeholder flex h-full flex-1 flex-col items-center justify-center text-center [&_h3]:m-0 [&_h3]:mb-2.5 [&_h3]:text-base [&_h3]:font-medium [&_p]:m-0 [&_p]:text-[13px]">
                 <h3>No Messages Yet</h3>
                 <p>Send a message below to begin</p>
                 <p className="mt-5 text-xs text-[#888]">
