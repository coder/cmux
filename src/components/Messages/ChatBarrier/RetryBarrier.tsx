import React, { useState, useEffect, useCallback, useMemo } from "react";
import { usePersistedState, updatePersistedState } from "@/hooks/usePersistedState";
import { getRetryStateKey, getAutoRetryKey } from "@/constants/storage";
import { CUSTOM_EVENTS, createCustomEvent } from "@/constants/events";
import { cn } from "@/lib/utils";
import type { RetryState } from "@/hooks/useResumeManager";
import { useWorkspaceState } from "@/stores/WorkspaceStore";
import { isEligibleForAutoRetry, isNonRetryableSendError } from "@/utils/messages/retryEligibility";
import { formatSendMessageError } from "@/utils/errors/formatSendError";

interface RetryBarrierProps {
  workspaceId: string;
  className?: string;
}

const INITIAL_DELAY = 1000; // 1 second
const MAX_DELAY = 60000; // 60 seconds (cap for exponential backoff)

const defaultRetryState: RetryState = {
  attempt: 0,
  retryStartTime: Date.now(),
};

export const RetryBarrier: React.FC<RetryBarrierProps> = ({ workspaceId, className }) => {
  // Get workspace state for computing effective autoRetry
  const workspaceState = useWorkspaceState(workspaceId);

  // Read autoRetry preference from localStorage
  const [autoRetry, setAutoRetry] = usePersistedState<boolean>(
    getAutoRetryKey(workspaceId),
    true, // Default to true
    { listener: true }
  );

  // Use persisted state for retry tracking (survives workspace switches)
  // Read retry state (managed by useResumeManager)
  const [retryState] = usePersistedState<RetryState>(
    getRetryStateKey(workspaceId),
    defaultRetryState,
    { listener: true }
  );

  const { attempt, retryStartTime, lastError } = retryState || defaultRetryState;

  // Compute effective autoRetry state: user preference AND error is retryable
  // This ensures UI shows "Retry" button (not "Retrying...") for non-retryable errors
  const effectiveAutoRetry = useMemo(() => {
    if (!autoRetry || !workspaceState) return false;

    // Check if current state is eligible for auto-retry
    const messagesEligible = isEligibleForAutoRetry(
      workspaceState.messages,
      workspaceState.pendingStreamStartTime
    );

    // Also check RetryState for SendMessageErrors (from resumeStream failures)
    if (lastError && isNonRetryableSendError(lastError)) {
      return false; // Non-retryable SendMessageError
    }

    return messagesEligible;
  }, [autoRetry, workspaceState, lastError]);

  // Local state for UI
  const [countdown, setCountdown] = useState(0);

  // Calculate delay with exponential backoff (same as useResumeManager)
  const getDelay = useCallback((attemptNum: number) => {
    const exponentialDelay = INITIAL_DELAY * Math.pow(2, attemptNum);
    return Math.min(exponentialDelay, MAX_DELAY);
  }, []);

  // Update countdown display (pure display logic, no side effects)
  // useResumeManager handles the actual retry logic
  useEffect(() => {
    if (!autoRetry) return;

    const interval = setInterval(() => {
      const delay = getDelay(attempt);
      const nextRetryTime = retryStartTime + delay;
      const timeUntilRetry = Math.max(0, nextRetryTime - Date.now());

      setCountdown(Math.ceil(timeUntilRetry / 1000));
    }, 100);

    return () => clearInterval(interval);
  }, [autoRetry, attempt, retryStartTime, getDelay]);

  // Manual retry handler (user-initiated, immediate)
  // Emits event to useResumeManager instead of calling resumeStream directly
  // This keeps all retry logic centralized in one place
  const handleManualRetry = () => {
    setAutoRetry(true); // Re-enable auto-retry for next failure

    // Clear retry state to make workspace immediately eligible for resume
    // Use updatePersistedState to ensure listener-enabled hooks receive the update
    updatePersistedState(getRetryStateKey(workspaceId), null);

    // Emit event to useResumeManager - it will handle the actual resume
    // Pass isManual flag to bypass eligibility checks (user explicitly wants to retry)
    window.dispatchEvent(
      createCustomEvent(CUSTOM_EVENTS.RESUME_CHECK_REQUESTED, {
        workspaceId,
        isManual: true,
      })
    );
  };

  // Stop auto-retry handler
  const handleStopAutoRetry = () => {
    setCountdown(0);
    setAutoRetry(false);
  };

  // Format error message for display (centralized logic)
  const getErrorMessage = (error: typeof lastError): string => {
    if (!error) return "";
    const formatted = formatSendMessageError(error);
    // Combine message with command if available
    return formatted.providerCommand
      ? `${formatted.message} Configure with ${formatted.providerCommand}`
      : formatted.message;
  };

  if (effectiveAutoRetry) {
    // Auto-retry mode: Show countdown and stop button
    // useResumeManager handles the actual retry logic
    return (
      <div
        className={cn(
          "my-5 px-5 py-4 bg-gradient-to-br from-[rgba(255,165,0,0.1)] to-[rgba(255,140,0,0.1)] border-l-4 border-warning rounded flex flex-col gap-3",
          className
        )}
      >
<<<<<<< HEAD
        <div className="flex flex-1 items-center gap-3">
          <span className="text-lg leading-none">🔄</span>
          <div className="font-primary text-[13px] font-medium text-neutral-300">
            {countdown === 0 ? (
              <>Retrying... (attempt {attempt + 1})</>
            ) : (
              <>
                Retrying in{" "}
                <span className="text-warning font-mono font-semibold">{countdown}s</span> (attempt{" "}
                {attempt + 1})
              </>
            )}
=======
        <div className="flex items-center justify-between gap-4">
          <div className="flex flex-1 items-center gap-3">
            <span className="text-lg leading-none">🔄</span>
            <div className="font-primary text-foreground text-[13px] font-medium">
              {countdown === 0 ? (
                <>Retrying... (attempt {attempt + 1})</>
              ) : (
                <>
                  Retrying in{" "}
                  <span className="text-warning font-mono font-semibold">{countdown}s</span>{" "}
                  (attempt {attempt + 1})
                </>
              )}
            </div>
>>>>>>> 48fb55a6
          </div>
          <button
            className="border-warning font-primary text-warning hover:bg-warning-overlay cursor-pointer rounded border bg-transparent px-4 py-2 text-xs font-semibold whitespace-nowrap transition-all duration-200 hover:-translate-y-px active:translate-y-0 disabled:cursor-not-allowed disabled:opacity-50"
            onClick={handleStopAutoRetry}
          >
            Stop (Ctrl+C)
          </button>
        </div>
        {lastError && (
          <div className="font-primary text-foreground/80 pl-8 text-[12px]">
            <span className="text-warning font-semibold">Error:</span> {getErrorMessage(lastError)}
          </div>
        )}
      </div>
    );
  } else {
    // Manual retry mode: Show retry button
    return (
      <div
        className={cn(
          "my-5 px-5 py-4 bg-gradient-to-br from-[rgba(255,165,0,0.1)] to-[rgba(255,140,0,0.1)] border-l-4 border-warning rounded flex flex-col gap-3",
          className
        )}
      >
<<<<<<< HEAD
        <div className="flex flex-1 items-center gap-3">
          <span className="text-lg leading-none">⚠️</span>
          <div className="font-primary text-[13px] font-medium text-neutral-300">
            Stream interrupted
=======
        <div className="flex items-center justify-between gap-4">
          <div className="flex flex-1 items-center gap-3">
            <span className="text-lg leading-none">⚠️</span>
            <div className="font-primary text-foreground text-[13px] font-medium">
              Stream interrupted
            </div>
>>>>>>> 48fb55a6
          </div>
          <button
            className="bg-warning font-primary text-background cursor-pointer rounded border-none px-4 py-2 text-xs font-semibold whitespace-nowrap transition-all duration-200 hover:-translate-y-px hover:brightness-120 active:translate-y-0 disabled:cursor-not-allowed disabled:opacity-50"
            onClick={handleManualRetry}
          >
            Retry
          </button>
        </div>
        {lastError && (
          <div className="font-primary text-foreground/80 pl-8 text-[12px]">
            <span className="text-warning font-semibold">Error:</span> {getErrorMessage(lastError)}
          </div>
        )}
      </div>
    );
  }
};<|MERGE_RESOLUTION|>--- conflicted
+++ resolved
@@ -132,20 +132,6 @@
           className
         )}
       >
-<<<<<<< HEAD
-        <div className="flex flex-1 items-center gap-3">
-          <span className="text-lg leading-none">🔄</span>
-          <div className="font-primary text-[13px] font-medium text-neutral-300">
-            {countdown === 0 ? (
-              <>Retrying... (attempt {attempt + 1})</>
-            ) : (
-              <>
-                Retrying in{" "}
-                <span className="text-warning font-mono font-semibold">{countdown}s</span> (attempt{" "}
-                {attempt + 1})
-              </>
-            )}
-=======
         <div className="flex items-center justify-between gap-4">
           <div className="flex flex-1 items-center gap-3">
             <span className="text-lg leading-none">🔄</span>
@@ -160,7 +146,6 @@
                 </>
               )}
             </div>
->>>>>>> 48fb55a6
           </div>
           <button
             className="border-warning font-primary text-warning hover:bg-warning-overlay cursor-pointer rounded border bg-transparent px-4 py-2 text-xs font-semibold whitespace-nowrap transition-all duration-200 hover:-translate-y-px active:translate-y-0 disabled:cursor-not-allowed disabled:opacity-50"
@@ -185,19 +170,12 @@
           className
         )}
       >
-<<<<<<< HEAD
-        <div className="flex flex-1 items-center gap-3">
-          <span className="text-lg leading-none">⚠️</span>
-          <div className="font-primary text-[13px] font-medium text-neutral-300">
-            Stream interrupted
-=======
         <div className="flex items-center justify-between gap-4">
           <div className="flex flex-1 items-center gap-3">
             <span className="text-lg leading-none">⚠️</span>
             <div className="font-primary text-foreground text-[13px] font-medium">
               Stream interrupted
             </div>
->>>>>>> 48fb55a6
           </div>
           <button
             className="bg-warning font-primary text-background cursor-pointer rounded border-none px-4 py-2 text-xs font-semibold whitespace-nowrap transition-all duration-200 hover:-translate-y-px hover:brightness-120 active:translate-y-0 disabled:cursor-not-allowed disabled:opacity-50"
