import fs from "fs";
import fsPromises from "fs/promises";
import path from "path";
import { spawn, spawnSync } from "child_process";
import { test as base, expect } from "@playwright/test";
import type { Page } from "@playwright/test";
import { _electron as electron, type ElectronApplication } from "playwright";
import { prepareDemoProject, type DemoProjectConfig } from "./utils/demoProject";
import { createWorkspaceUI, type WorkspaceUI } from "./utils/ui";

interface WorkspaceHarness {
  configRoot: string;
  demoProject: DemoProjectConfig;
}

interface ElectronFixtures {
  app: ElectronApplication;
  page: Page;
  workspace: WorkspaceHarness;
  ui: WorkspaceUI;
}

const appRoot = path.resolve(__dirname, "..", "..");
const defaultTestRoot = path.join(appRoot, "tests", "e2e", "tmp", "mux-root");
const BASE_DEV_SERVER_PORT = Number(process.env.MUX_E2E_DEVSERVER_PORT_BASE ?? "5173");
const shouldLoadDist = process.env.MUX_E2E_LOAD_DIST === "1";

const REQUIRED_DIST_FILES = [
  path.join(appRoot, "dist", "index.html"),
  path.join(appRoot, "dist", "main.js"),
  path.join(appRoot, "dist", "preload.js"),
] as const;

function assertDistBundleReady(): void {
  if (!shouldLoadDist) {
    return;
  }
  for (const filePath of REQUIRED_DIST_FILES) {
    if (!fs.existsSync(filePath)) {
      throw new Error(
        `Missing build artifact at ${filePath}. Run "make build" before executing dist-mode e2e tests.`
      );
    }
  }
}

async function waitForServerReady(url: string, timeoutMs = 20_000): Promise<void> {
  const start = Date.now();
  while (Date.now() - start < timeoutMs) {
    try {
      const response = await fetch(url, { method: "GET" });
      if (response.ok || response.status === 404) {
        return;
      }
    } catch (error) {
      // Server not ready yet
    }
    await new Promise((resolve) => setTimeout(resolve, 250));
  }
  throw new Error(`Timed out waiting for dev server at ${url}`);
}

function sanitizeForPath(value: string): string {
  const compact = value
    .replace(/\s+/g, "-")
    .replace(/[^a-zA-Z0-9-_]/g, "")
    .toLowerCase();
  return compact.length > 0 ? compact : `test-${Date.now()}`;
}

function shouldSkipBuild(): boolean {
  return process.env.MUX_E2E_SKIP_BUILD === "1";
}

function buildTarget(target: string): void {
  if (shouldSkipBuild()) {
    return;
  }
  const result = spawnSync("make", [target], {
    cwd: appRoot,
    stdio: "inherit",
    env: { ...process.env, NODE_ENV: "production" },
  });
  if (result.status !== 0) {
    throw new Error(`Failed to build ${target} (exit ${result.status ?? "unknown"})`);
  }
}

export const electronTest = base.extend<ElectronFixtures>({
  workspace: async ({}, use, testInfo) => {
<<<<<<< HEAD
    const envRoot = process.env.MUX_TEST_ROOT ?? "";
=======
    const envRoot = process.env.CMUX_ROOT ?? "";
>>>>>>> c91560ed
    const baseRoot = envRoot || defaultTestRoot;
    const uniqueTestId = testInfo.testId || testInfo.title || `test-${Date.now()}`;
    const testRoot = envRoot ? baseRoot : path.join(baseRoot, sanitizeForPath(uniqueTestId));

    const shouldCleanup = !envRoot;

    await fsPromises.mkdir(path.dirname(testRoot), { recursive: true });
    await fsPromises.rm(testRoot, { recursive: true, force: true });
    await fsPromises.mkdir(testRoot, { recursive: true });

    const demoProject = prepareDemoProject(testRoot);
    const userDataDir = path.join(testRoot, "user-data");
    await fsPromises.rm(userDataDir, { recursive: true, force: true });

    await use({
      configRoot: testRoot,
      demoProject,
    });

    if (shouldCleanup) {
      await fsPromises.rm(testRoot, { recursive: true, force: true });
    }
  },
  app: async ({ workspace }, use, testInfo) => {
    const { configRoot } = workspace;
    const devServerPort = BASE_DEV_SERVER_PORT + testInfo.workerIndex;

    if (shouldLoadDist) {
      assertDistBundleReady();
    } else {
      buildTarget("build-main");
      buildTarget("build-preload");
    }

    const shouldStartDevServer = !shouldLoadDist;
    let devServer: ReturnType<typeof spawn> | undefined;
    let devServerExited = false;
    let devServerExitPromise: Promise<void> | undefined;

    if (shouldStartDevServer) {
      devServer = spawn("make", ["dev"], {
        cwd: appRoot,
        stdio: ["ignore", "ignore", "inherit"],
        env: {
          ...process.env,
          NODE_ENV: "development",
          VITE_DISABLE_MERMAID: "1",
          MUX_VITE_PORT: String(devServerPort),
        },
      });

      const activeDevServer = devServer;
      if (!activeDevServer) {
        throw new Error("Failed to spawn dev server process");
      }

      devServerExitPromise = new Promise<void>((resolve) => {
        const handleExit = () => {
          devServerExited = true;
          resolve();
        };

        if (activeDevServer.exitCode !== null) {
          handleExit();
        } else {
          activeDevServer.once("exit", handleExit);
        }
      });
    }

    const stopDevServer = async () => {
      if (!devServer || !devServerExitPromise) {
        return;
      }
      if (!devServerExited && devServer.exitCode === null) {
        devServer.kill("SIGTERM");
      }

      await devServerExitPromise;
    };

    let recordVideoDir = "";
    let electronApp: ElectronApplication | undefined;

    try {
      let devHost = "127.0.0.1";
      if (shouldStartDevServer) {
        devHost = process.env.MUX_DEVSERVER_HOST ?? "127.0.0.1";
        await waitForServerReady(`http://${devHost}:${devServerPort}`);
        const exitCode = devServer?.exitCode;
        if (exitCode !== null && exitCode !== undefined) {
          throw new Error(`Vite dev server exited early (code ${exitCode})`);
        }
      }

      recordVideoDir = testInfo.outputPath("electron-video");
      fs.mkdirSync(recordVideoDir, { recursive: true });

      const electronEnv: Record<string, string> = {};
      for (const [key, value] of Object.entries(process.env)) {
        if (typeof value === "string") {
          electronEnv[key] = value;
        }
      }
      electronEnv.ELECTRON_DISABLE_SECURITY_WARNINGS = "true";
<<<<<<< HEAD
      electronEnv.MUX_MOCK_AI = electronEnv.MUX_MOCK_AI ?? "1";
      electronEnv.MUX_TEST_ROOT = configRoot;
      electronEnv.MUX_E2E = "1";
      electronEnv.MUX_E2E_LOAD_DIST = shouldLoadDist ? "1" : "0";
=======
      electronEnv.CMUX_MOCK_AI = electronEnv.CMUX_MOCK_AI ?? "1";
      electronEnv.CMUX_ROOT = configRoot;
      electronEnv.CMUX_E2E = "1";
      electronEnv.CMUX_E2E_LOAD_DIST = shouldLoadDist ? "1" : "0";
>>>>>>> c91560ed
      electronEnv.VITE_DISABLE_MERMAID = "1";

      if (shouldStartDevServer) {
        electronEnv.MUX_DEVSERVER_PORT = String(devServerPort);
        electronEnv.MUX_DEVSERVER_HOST = devHost;
        electronEnv.NODE_ENV = electronEnv.NODE_ENV ?? "development";
      } else {
        electronEnv.NODE_ENV = electronEnv.NODE_ENV ?? "production";
      }

      electronApp = await electron.launch({
        args: ["."],
        cwd: appRoot,
        env: electronEnv,
        recordVideo: {
          dir: recordVideoDir,
          size: { width: 1280, height: 720 },
        },
      });

      try {
        await use(electronApp);
      } finally {
        if (electronApp) {
          await electronApp.close();
        }

        const displayName = testInfo.title ?? testInfo.testId;
        if (recordVideoDir) {
          try {
            const videoFiles = await fsPromises.readdir(recordVideoDir);
            if (electronApp && videoFiles.length) {
              const videosDir = path.join(appRoot, "artifacts", "videos");
              await fsPromises.mkdir(videosDir, { recursive: true });
              const orderedFiles = [...videoFiles].sort();
              const baseName = sanitizeForPath(
                testInfo.testId || testInfo.title || "mux-e2e-video"
              );
              for (const [index, file] of orderedFiles.entries()) {
                const ext = path.extname(file) || ".webm";
                const suffix = orderedFiles.length > 1 ? `-${index}` : "";
                const destination = path.join(videosDir, `${baseName}${suffix}${ext}`);
                await fsPromises.rm(destination, { force: true });
                await fsPromises.rename(path.join(recordVideoDir, file), destination);
                console.log(`[video] saved to ${destination}`); // eslint-disable-line no-console
              }
            } else if (electronApp) {
              console.warn(`[video] no video captured for "${displayName}" at ${recordVideoDir}`); // eslint-disable-line no-console
            }
          } catch (error) {
            console.error(`[video] failed to process video for "${displayName}":`, error); // eslint-disable-line no-console
          } finally {
            await fsPromises.rm(recordVideoDir, { recursive: true, force: true });
          }
        }
      }
    } finally {
      if (shouldStartDevServer) {
        await stopDevServer();
      }
    }
  },
  page: async ({ app }, use) => {
    const window = await app.firstWindow();
    await window.waitForLoadState("domcontentloaded");
    await window.setViewportSize({ width: 1600, height: 900 });
    window.on("console", (msg) => {
      // eslint-disable-next-line no-console
      console.log(`[renderer:${msg.type()}]`, msg.text());
    });
    window.on("pageerror", (error) => {
      console.error("[renderer:error]", error);
    });
    await use(window);
  },
  ui: async ({ page, workspace }, use) => {
    const helpers = createWorkspaceUI(page, workspace.demoProject);
    await use(helpers);
  },
});

export const electronExpect = expect;<|MERGE_RESOLUTION|>--- conflicted
+++ resolved
@@ -88,11 +88,7 @@
 
 export const electronTest = base.extend<ElectronFixtures>({
   workspace: async ({}, use, testInfo) => {
-<<<<<<< HEAD
-    const envRoot = process.env.MUX_TEST_ROOT ?? "";
-=======
-    const envRoot = process.env.CMUX_ROOT ?? "";
->>>>>>> c91560ed
+    const envRoot = process.env.MUX_ROOT ?? "";
     const baseRoot = envRoot || defaultTestRoot;
     const uniqueTestId = testInfo.testId || testInfo.title || `test-${Date.now()}`;
     const testRoot = envRoot ? baseRoot : path.join(baseRoot, sanitizeForPath(uniqueTestId));
@@ -198,17 +194,10 @@
         }
       }
       electronEnv.ELECTRON_DISABLE_SECURITY_WARNINGS = "true";
-<<<<<<< HEAD
       electronEnv.MUX_MOCK_AI = electronEnv.MUX_MOCK_AI ?? "1";
-      electronEnv.MUX_TEST_ROOT = configRoot;
+      electronEnv.MUX_ROOT = configRoot;
       electronEnv.MUX_E2E = "1";
       electronEnv.MUX_E2E_LOAD_DIST = shouldLoadDist ? "1" : "0";
-=======
-      electronEnv.CMUX_MOCK_AI = electronEnv.CMUX_MOCK_AI ?? "1";
-      electronEnv.CMUX_ROOT = configRoot;
-      electronEnv.CMUX_E2E = "1";
-      electronEnv.CMUX_E2E_LOAD_DIST = shouldLoadDist ? "1" : "0";
->>>>>>> c91560ed
       electronEnv.VITE_DISABLE_MERMAID = "1";
 
       if (shouldStartDevServer) {
