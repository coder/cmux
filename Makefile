# Build System
# ============
# This Makefile orchestrates the mux build process.
#
# Quick Start:
#   make help          - Show all available targets
#   make dev           - Start development server with hot reload
#   make build         - Build all targets (parallel when possible)
#   make static-check  - Run all static checks (lint + typecheck + fmt-check)
#   make test          - Run tests
#
# Parallelism:
#   Runs in parallel by default for faster builds. Use -j1 for sequential execution.
#   Individual targets can opt out with .NOTPARALLEL if needed.
#
# Backwards Compatibility:
#   All commands also work via `bun run` (e.g., `bun run dev` calls `make dev`)
#
# Adding New Targets:
#   Add `## Description` after the target to make it appear in `make help`
#
# Build Reproducibility:
#   AVOID CONDITIONAL BRANCHES (if/else) IN BUILD TARGETS AT ALL COSTS.
#   Branches reduce reproducibility - builds should fail fast with clear errors
#   if dependencies are missing, not silently fall back to different behavior.

# Use PATH-resolved bash for portability across different systems.
# - Windows: /usr/bin/bash doesn't exist in Chocolatey's make environment or GitHub Actions
# - NixOS: /bin/bash doesn't exist, bash is in /nix/store/...
# - Other systems: /usr/bin/env bash resolves from PATH
ifeq ($(OS),Windows_NT)
SHELL := bash
else
SHELL := /usr/bin/env bash
endif
.SHELLFLAGS := -eu -o pipefail -c

# Enable parallel execution by default (only if user didn't specify -j)
ifeq (,$(filter -j%,$(MAKEFLAGS)))
MAKEFLAGS += -j
endif

# Include formatting rules
include fmt.mk

.PHONY: all build dev start clean help
.PHONY: build-renderer version build-icons build-static
.PHONY: lint lint-fix typecheck static-check
.PHONY: test test-unit test-integration test-watch test-coverage test-e2e
.PHONY: dist dist-mac dist-win dist-linux
.PHONY: vscode-ext vscode-ext-install
.PHONY: docs docs-build docs-watch
.PHONY: storybook storybook-build test-storybook chromatic
.PHONY: benchmark-terminal
.PHONY: ensure-deps
.PHONY: check-eager-imports check-bundle-size check-startup

# Build tools
TSGO := bun run node_modules/@typescript/native-preview/bin/tsgo.js

# Node.js version check
REQUIRED_NODE_VERSION := 20
NODE_VERSION := $(shell node --version | sed 's/v\([0-9]*\).*/\1/')

define check_node_version
	@if [ "$(NODE_VERSION)" -lt "$(REQUIRED_NODE_VERSION)" ]; then \
		echo "Error: Node.js v$(REQUIRED_NODE_VERSION) or higher is required"; \
		echo "Current version: v$(NODE_VERSION)"; \
		echo ""; \
		echo "To upgrade Node.js:"; \
		echo "  1. Install 'n' version manager: curl -L https://raw.githubusercontent.com/tj/n/master/bin/n | sudo bash -s -- lts"; \
		echo "  2. Or use 'n' if already installed: sudo n $(REQUIRED_NODE_VERSION)"; \
		echo ""; \
		exit 1; \
	fi
endef

# Detect if browser opener is available that Storybook can use
# Storybook uses 'open' package which tries xdg-open on Linux, open on macOS, start on Windows
HAS_BROWSER_OPENER := $(shell command -v xdg-open >/dev/null 2>&1 && echo "yes" || echo "no")
STORYBOOK_OPEN_FLAG := $(if $(filter yes,$(HAS_BROWSER_OPENER)),,--no-open)

TS_SOURCES := $(shell find src -type f \( -name '*.ts' -o -name '*.tsx' \))

# Default target
all: build

# Sentinel file to track when dependencies are installed
# Depends on package.json and bun.lock - rebuilds if either changes
node_modules/.installed: package.json bun.lock
	@echo "Dependencies out of date or missing, running bun install..."
	@bun install
	@touch node_modules/.installed

# Legacy target for backwards compatibility
ensure-deps: node_modules/.installed

## Help
help: ## Show this help message
	@echo 'Usage: make [target]'
	@echo ''
	@echo 'Available targets:'
	@grep -E '^[a-zA-Z_-]+:.*?## .*$$' $(MAKEFILE_LIST) | sort | awk 'BEGIN {FS = ":.*?## "}; {printf "  \033[36m%-20s\033[0m %s\n", $$1, $$2}'

## Development
<<<<<<< HEAD
dev: node_modules/.installed build-main build-preload ## Start development server (Vite + tsgo watcher for 10x faster type checking)
=======
ifeq ($(OS),Windows_NT)
dev: node_modules/.installed build-main ## Start development server (Vite + nodemon watcher for Windows compatibility)
	@echo "Starting dev mode (2 watchers: nodemon for main process, vite for renderer)..."
	# On Windows, use npm run because bunx doesn't correctly pass arguments to concurrently
	# https://github.com/oven-sh/bun/issues/18275
	@NODE_OPTIONS="--max-old-space-size=4096" npm x concurrently -k --raw \
		"bun x nodemon --watch src --watch tsconfig.main.json --watch tsconfig.json --ext ts,tsx,json --ignore dist --ignore node_modules --exec node scripts/build-main-watch.js" \
		"vite"
else
dev: node_modules/.installed build-main ## Start development server (Vite + tsgo watcher for 10x faster type checking)
>>>>>>> 8cb80d60
	@bun x concurrently -k \
		"bun x concurrently \"$(TSGO) -w -p tsconfig.main.json\" \"bun x tsc-alias -w -p tsconfig.main.json\"" \
		"vite"
endif

ifeq ($(OS),Windows_NT)
dev-server: node_modules/.installed build-main ## Start server mode with hot reload (backend :3000 + frontend :5173). Use VITE_HOST=0.0.0.0 BACKEND_HOST=0.0.0.0 for remote access
	@echo "Starting dev-server..."
	@echo "  Backend (IPC/WebSocket): http://$(or $(BACKEND_HOST),localhost):$(or $(BACKEND_PORT),3000)"
	@echo "  Frontend (with HMR):     http://$(or $(VITE_HOST),localhost):$(or $(VITE_PORT),5173)"
	@echo ""
	@echo "For remote access: make dev-server VITE_HOST=0.0.0.0 BACKEND_HOST=0.0.0.0"
	@# On Windows, use npm run because bunx doesn't correctly pass arguments
	@npmx concurrently -k \
		"npmx nodemon --watch src --watch tsconfig.main.json --watch tsconfig.json --ext ts,tsx,json --ignore dist --ignore node_modules --exec node scripts/build-main-watch.js" \
		"npmx nodemon --watch dist/main.js --watch dist/main-server.js --delay 500ms --exec \"node dist/main.js server --host $(or $(BACKEND_HOST),localhost) --port $(or $(BACKEND_PORT),3000)\"" \
		"$(SHELL) -lc \"MUX_VITE_HOST=$(or $(VITE_HOST),127.0.0.1) MUX_VITE_PORT=$(or $(VITE_PORT),5173) VITE_BACKEND_URL=http://$(or $(BACKEND_HOST),localhost):$(or $(BACKEND_PORT),3000) vite\""
else
dev-server: node_modules/.installed build-main ## Start server mode with hot reload (backend :3000 + frontend :5173). Use VITE_HOST=0.0.0.0 BACKEND_HOST=0.0.0.0 for remote access
	@echo "Starting dev-server..."
	@echo "  Backend (IPC/WebSocket): http://$(or $(BACKEND_HOST),localhost):$(or $(BACKEND_PORT),3000)"
	@echo "  Frontend (with HMR):     http://$(or $(VITE_HOST),localhost):$(or $(VITE_PORT),5173)"
	@echo ""
	@echo "For remote access: make dev-server VITE_HOST=0.0.0.0 BACKEND_HOST=0.0.0.0"
	@bun x concurrently -k \
		"bun x concurrently \"$(TSGO) -w -p tsconfig.main.json\" \"bun x tsc-alias -w -p tsconfig.main.json\"" \
		"bun x nodemon --watch dist/main-server.js --delay 1000ms --exec 'NODE_ENV=development node dist/main-server.js --host $(or $(BACKEND_HOST),localhost) --port $(or $(BACKEND_PORT),3000)'" \
		"MUX_VITE_HOST=$(or $(VITE_HOST),127.0.0.1) MUX_VITE_PORT=$(or $(VITE_PORT),5173) VITE_BACKEND_URL=http://$(or $(BACKEND_HOST),localhost):$(or $(BACKEND_PORT),3000) vite"
endif



start: node_modules/.installed build-main build-preload build-static ## Build and start Electron app
	@NODE_ENV=development bun x electron --remote-debugging-port=9222 .

## Build targets (can run in parallel)
build: node_modules/.installed src/version.ts build-renderer build-main build-preload build-icons build-static ## Build all targets

build-main: node_modules/.installed dist/main.js ## Build main process

dist/main.js: src/version.ts tsconfig.main.json tsconfig.json $(TS_SOURCES)
	@echo "Building main process..."
	@NODE_ENV=production $(TSGO) -p tsconfig.main.json
	@NODE_ENV=production bun x tsc-alias -p tsconfig.main.json

build-preload: node_modules/.installed dist/preload.js ## Build preload script

dist/preload.js: src/preload.ts $(TS_SOURCES)
	@echo "Building preload script..."
	@NODE_ENV=production bun build src/preload.ts \
		--format=cjs \
		--target=node \
		--external=electron \
		--sourcemap=inline \
		--outfile=dist/preload.js

build-renderer: node_modules/.installed src/version.ts ## Build renderer process
	@echo "Building renderer..."
	@bun x vite build

build-static: ## Copy static assets to dist
	@echo "Copying static assets..."
	@mkdir -p dist
	@cp static/splash.html dist/splash.html
	@cp -r public/* dist/

# Always regenerate version file (marked as .PHONY above)
version: ## Generate version file
	@./scripts/generate-version.sh

src/version.ts: version

# Platform-specific icon targets
ifeq ($(shell uname), Darwin)
build-icons: build/icon.icns build/icon.png ## Generate Electron app icons from logo (macOS builds both)

build/icon.icns: docs/img/logo.webp scripts/generate-icons.ts
	@echo "Generating macOS ICNS icon..."
	@bun scripts/generate-icons.ts icns
else
build-icons: build/icon.png ## Generate Electron app icons from logo (Linux builds PNG only)
endif

build/icon.png: docs/img/logo.webp scripts/generate-icons.ts
	@echo "Generating PNG icon..."
	@bun scripts/generate-icons.ts png

## Quality checks (can run in parallel)
static-check: lint typecheck fmt-check check-eager-imports ## Run all static checks (includes startup performance checks)

lint: node_modules/.installed ## Run ESLint (typecheck runs in separate target)
	@./scripts/lint.sh

lint-fix: node_modules/.installed ## Run linter with --fix
	@./scripts/lint.sh --fix

ifeq ($(OS),Windows_NT) 
typecheck: node_modules/.installed src/version.ts ## Run TypeScript type checking (uses tsgo for 10x speedup)
	@# On Windows, use npm run because bun x doesn't correctly pass arguments
	@npmx concurrently -g \
		"$(TSGO) --noEmit" \
		"$(TSGO) --noEmit -p tsconfig.main.json"
else
typecheck: node_modules/.installed src/version.ts
	@bun x concurrently -g \
		"$(TSGO) --noEmit" \
		"$(TSGO) --noEmit -p tsconfig.main.json"
endif

check-deadcode: node_modules/.installed ## Check for potential dead code (manual only, not in static-check)
	@echo "Checking for potential dead code with ts-prune..."
	@echo "(Note: Some unused exports are legitimate - types, public APIs, entry points, etc.)"
	@echo ""
	@bun x ts-prune -i '(test|spec|mock|bench|debug|storybook)' \
		| grep -v "used in module" \
		| grep -v "src/App.tsx.*default" \
		| grep -v "src/types/" \
		| grep -v "telemetry/index.ts" \
		|| echo "✓ No obvious dead code found"

## Testing
test-integration: node_modules/.installed build-main ## Run all tests (unit + integration)
	@bun test src
	@TEST_INTEGRATION=1 bun x jest tests

test-unit: node_modules/.installed build-main ## Run unit tests
	@bun test src

test: test-unit ## Alias for test-unit

test-watch: ## Run tests in watch mode
	@./scripts/test.sh --watch

test-coverage: ## Run tests with coverage
	@./scripts/test.sh --coverage

test-e2e: ## Run end-to-end tests
	@$(MAKE) build
	@MUX_E2E_LOAD_DIST=1 MUX_E2E_SKIP_BUILD=1 PLAYWRIGHT_SKIP_BROWSER_DOWNLOAD=1 bun x playwright test --project=electron $(PLAYWRIGHT_ARGS)

## Distribution
dist: build ## Build distributable packages
	@bun x electron-builder --publish never

# Parallel macOS builds - notarization happens concurrently
dist-mac: build ## Build macOS distributables (x64 + arm64)
	@if [ -n "$$CSC_LINK" ]; then \
		echo "🔐 Code signing enabled - building sequentially to avoid keychain conflicts..."; \
		bun x electron-builder --mac --x64 --publish never && \
		bun x electron-builder --mac --arm64 --publish never; \
	else \
		echo "Building macOS architectures in parallel..."; \
		bun x electron-builder --mac --x64 --publish never & pid1=$$! ; \
		bun x electron-builder --mac --arm64 --publish never & pid2=$$! ; \
		wait $$pid1 && wait $$pid2; \
	fi
	@echo "✅ Both architectures built successfully"

dist-mac-release: build ## Build and publish macOS distributables (x64 + arm64)
	@if [ -n "$$CSC_LINK" ]; then \
		echo "🔐 Code signing enabled - building sequentially to avoid keychain conflicts..."; \
		bun x electron-builder --mac --x64 --publish always && \
		bun x electron-builder --mac --arm64 --publish always; \
	else \
		echo "Building and publishing macOS architectures in parallel..."; \
		bun x electron-builder --mac --x64 --publish always & pid1=$$! ; \
		bun x electron-builder --mac --arm64 --publish always & pid2=$$! ; \
		wait $$pid1 && wait $$pid2; \
	fi
	@echo "✅ Both architectures built and published successfully"

dist-mac-x64: build ## Build macOS x64 distributable only
	@echo "Building macOS x64..."
	@bun x electron-builder --mac --x64 --publish never

dist-mac-arm64: build ## Build macOS arm64 distributable only
	@echo "Building macOS arm64..."
	@bun x electron-builder --mac --arm64 --publish never

dist-win: build ## Build Windows distributable
	@bun x electron-builder --win --publish never

dist-linux: build ## Build Linux distributable
	@bun x electron-builder --linux --publish never

## VS Code Extension (delegates to vscode/Makefile)

vscode-ext: ## Build VS Code extension (.vsix)
	@$(MAKE) -C vscode build

vscode-ext-install: ## Build and install VS Code extension locally
	@$(MAKE) -C vscode install

## Documentation
docs: ## Serve documentation locally
	@./scripts/docs.sh

docs-build: ## Build documentation
	@./scripts/docs_build.sh

docs-watch: ## Watch and rebuild documentation
	@cd docs && mdbook watch

## Storybook
storybook: node_modules/.installed ## Start Storybook development server
	$(check_node_version)
	@bun x storybook dev -p 6006 $(STORYBOOK_OPEN_FLAG)

storybook-build: node_modules/.installed src/version.ts ## Build static Storybook
	$(check_node_version)
	@bun x storybook build

test-storybook: node_modules/.installed ## Run Storybook interaction tests (requires Storybook to be running or built)
	$(check_node_version)
	@bun x test-storybook

chromatic: node_modules/.installed ## Run Chromatic for visual regression testing
	$(check_node_version)
	@bun x chromatic --exit-zero-on-changes

## Benchmarks
benchmark-terminal: ## Run Terminal-Bench with the mux agent (use TB_DATASET/TB_SAMPLE_SIZE/TB_TIMEOUT/TB_ARGS to customize)
	@TB_DATASET=$${TB_DATASET:-terminal-bench-core==0.1.1}; \
	TB_TIMEOUT=$${TB_TIMEOUT:-1800}; \
	CONCURRENCY_FLAG=$${TB_CONCURRENCY:+--n-concurrent $$TB_CONCURRENCY}; \
	LIVESTREAM_FLAG=$${TB_LIVESTREAM:+--livestream}; \
	TASK_ID_FLAGS=""; \
	if [ -n "$$TB_SAMPLE_SIZE" ]; then \
		echo "Ensuring dataset $$TB_DATASET is downloaded..."; \
		uvx terminal-bench datasets download --dataset "$$TB_DATASET" 2>&1 | grep -v "already exists" || true; \
		echo "Sampling $$TB_SAMPLE_SIZE tasks from $$TB_DATASET..."; \
		TASK_IDS=$$(python3 benchmarks/terminal_bench/sample_tasks.py --dataset "$$TB_DATASET" --sample-size "$$TB_SAMPLE_SIZE" --format space) || { \
			echo "Error: Failed to sample tasks" >&2; \
			exit 1; \
		}; \
		if [ -z "$$TASK_IDS" ]; then \
			echo "Error: Sampling returned no task IDs" >&2; \
			exit 1; \
		fi; \
		for task_id in $$TASK_IDS; do \
			TASK_ID_FLAGS="$$TASK_ID_FLAGS --task-id $$task_id"; \
		done; \
		echo "Selected task IDs: $$TASK_IDS"; \
	fi; \
	echo "Using timeout: $$TB_TIMEOUT seconds"; \
	echo "Running Terminal-Bench with dataset $$TB_DATASET"; \
	export MUX_TIMEOUT_MS=$$((TB_TIMEOUT * 1000)); \
	uvx terminal-bench run \
		--dataset "$$TB_DATASET" \
		--agent-import-path benchmarks.terminal_bench.mux_agent:CmuxAgent \
		--global-agent-timeout-sec $$TB_TIMEOUT \
		$$CONCURRENCY_FLAG \
		$$LIVESTREAM_FLAG \
		$$TASK_ID_FLAGS \
		$${TB_ARGS}

## Clean
clean: ## Clean build artifacts
	@echo "Cleaning build artifacts..."
	@rm -rf dist release build/icon.icns build/icon.png
	@echo "Done!"

## Startup Performance Checks
check-eager-imports: ## Check for eager AI SDK imports in critical files
	@./scripts/check_eager_imports.sh

check-bundle-size: build ## Check that bundle sizes are within limits
	@./scripts/check_bundle_size.sh

check-startup: check-eager-imports check-bundle-size ## Run all startup performance checks

# Parallel build optimization - these can run concurrently
.NOTPARALLEL: build-main  # TypeScript can handle its own parallelism<|MERGE_RESOLUTION|>--- conflicted
+++ resolved
@@ -103,9 +103,6 @@
 	@grep -E '^[a-zA-Z_-]+:.*?## .*$$' $(MAKEFILE_LIST) | sort | awk 'BEGIN {FS = ":.*?## "}; {printf "  \033[36m%-20s\033[0m %s\n", $$1, $$2}'
 
 ## Development
-<<<<<<< HEAD
-dev: node_modules/.installed build-main build-preload ## Start development server (Vite + tsgo watcher for 10x faster type checking)
-=======
 ifeq ($(OS),Windows_NT)
 dev: node_modules/.installed build-main ## Start development server (Vite + nodemon watcher for Windows compatibility)
 	@echo "Starting dev mode (2 watchers: nodemon for main process, vite for renderer)..."
@@ -115,8 +112,7 @@
 		"bun x nodemon --watch src --watch tsconfig.main.json --watch tsconfig.json --ext ts,tsx,json --ignore dist --ignore node_modules --exec node scripts/build-main-watch.js" \
 		"vite"
 else
-dev: node_modules/.installed build-main ## Start development server (Vite + tsgo watcher for 10x faster type checking)
->>>>>>> 8cb80d60
+dev: node_modules/.installed build-main build-preload## Start development server (Vite + tsgo watcher for 10x faster type checking)
 	@bun x concurrently -k \
 		"bun x concurrently \"$(TSGO) -w -p tsconfig.main.json\" \"bun x tsc-alias -w -p tsconfig.main.json\"" \
 		"vite"
